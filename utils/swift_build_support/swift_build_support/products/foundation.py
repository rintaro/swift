--- conflicted
+++ resolved
@@ -43,13 +43,8 @@
                 libcxx.LibCXX,
                 libicu.LibICU,
                 swift.Swift,
-<<<<<<< HEAD
-                lldb.LLDB,
                 libdispatch.LibDispatch]
 
     @classmethod
     def is_nondarwin_only_build_product(cls):
-        return True
-=======
-                libdispatch.LibDispatch]
->>>>>>> 49288f75
+        return True