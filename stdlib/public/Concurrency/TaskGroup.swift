--- conflicted
+++ resolved
@@ -259,9 +259,13 @@
     spawn(priority: optPriority, operation: operation)
   }
 
-<<<<<<< HEAD
   /// Adds a child task to the group.
-=======
+  ///
+  /// - Parameters:
+  ///   - overridingPriority: The priority of the operation task.
+  ///     Omit this parameter or pass `.unspecified`
+  ///     to set the child task's priority to the priority of the group.
+  ///   - operation: The operation to execute as part of the task group.
   @_alwaysEmitIntoClient
   public mutating func async(
     priority: Task.Priority? = nil,
@@ -270,15 +274,7 @@
     spawn(priority: priority, operation: operation)
   }
 
-  /// Add a child task to the group.
-  ///
-  /// ### Error handling
-  /// Operations are allowed to `throw`, in which case the `try await next()`
-  /// invocation corresponding to the failed task will re-throw the given task.
-  ///
-  /// The `add` function will never (re-)throw errors from the `operation`.
-  /// Instead, the corresponding `next()` call will throw the error when necessary.
->>>>>>> 9fc3e6a9
+  /// Adds a child task to the group.
   ///
   /// - Parameters:
   ///   - overridingPriority: The priority of the operation task.
@@ -320,9 +316,15 @@
     return spawnUnlessCancelled(priority: optPriority, operation: operation)
   }
 
-<<<<<<< HEAD
   /// Adds a child task to the group, unless the group has been canceled.
-=======
+  ///
+  /// - Parameters:
+  ///   - overridingPriority: The priority of the operation task.
+  ///     Omit this parameter or pass `.unspecified`
+  ///     to set the child task's priority to the priority of the group.
+  ///   - operation: The operation to execute as part of the task group.
+  /// - Returns: `true` if the operation was added to the group successfully;
+  ///   otherwise; `false`.
   @_alwaysEmitIntoClient
   public mutating func asyncUnlessCancelled(
     priority: Task.Priority? = nil,
@@ -331,15 +333,7 @@
     spawnUnlessCancelled(priority: priority, operation: operation)
   }
 
-  /// Add a child task to the group.
-  ///
-  /// ### Error handling
-  /// Operations are allowed to `throw`, in which case the `try await next()`
-  /// invocation corresponding to the failed task will re-throw the given task.
-  ///
-  /// The `add` function will never (re-)throw errors from the `operation`.
-  /// Instead, the corresponding `next()` call will throw the error when necessary.
->>>>>>> 9fc3e6a9
+  /// Adds a child task to the group, unless the group has been canceled.
   ///
   /// - Parameters:
   ///   - overridingPriority: The priority of the operation task.
@@ -556,9 +550,16 @@
     return spawn(priority: optPriority, operation: operation)
   }
 
-<<<<<<< HEAD
   /// Adds a child task to the group.
-=======
+  ///
+  /// This method doesn't throw an error, even if the child task does.
+  /// Instead, corresponding next call to `TaskGroup.next()` rethrows that error.
+  ///
+  /// - Parameters:
+  ///   - overridingPriority: The priority of the operation task.
+  ///     Omit this parameter or pass `.unspecified`
+  ///     to set the child task's priority to the priority of the group.
+  ///   - operation: The operation to execute as part of the task group.
   @_alwaysEmitIntoClient
   public mutating func async(
     priority: Task.Priority? = nil,
@@ -567,8 +568,7 @@
     spawn(priority: priority, operation: operation)
   }
 
-  /// Spawn, unconditionally, a child task in the group.
->>>>>>> 9fc3e6a9
+  /// Adds a child task to the group.
   ///
   /// This method doesn't throw an error, even if the child task does.
   /// Instead, corresponding next call to `TaskGroup.next()` rethrows that error.
@@ -614,9 +614,18 @@
     return spawnUnlessCancelled(priority: optPriority, operation: operation)
   }
 
-<<<<<<< HEAD
   /// Adds a child task to the group, unless the group has been canceled.
-=======
+  ///
+  /// This method doesn't throw an error, even if the child task does.
+  /// Instead, the corresponding call to `TaskGroup.next()` rethrows that error.
+  ///
+  /// - Parameters:
+  ///   - overridingPriority: The priority of the operation task.
+  ///     Omit this parameter or pass `.unspecified`
+  ///     to set the child task's priority to the priority of the group.
+  ///   - operation: The operation to execute as part of the task group.
+  /// - Returns: `true` if the operation was added to the group successfully;
+  ///   otherwise `false`.
   @_alwaysEmitIntoClient
   public mutating func asyncUnlessCancelled(
     priority: Task.Priority? = nil,
@@ -625,12 +634,7 @@
     spawnUnlessCancelled(priority: priority, operation: operation)
   }
 
-  /// Add a child task to the group.
-  ///
-  /// ### Error handling
-  /// Operations are allowed to `throw`, in which case the `try await next()`
-  /// invocation corresponding to the failed task will re-throw the given task.
->>>>>>> 9fc3e6a9
+  /// Adds a child task to the group, unless the group has been canceled.
   ///
   /// This method doesn't throw an error, even if the child task does.
   /// Instead, the corresponding call to `TaskGroup.next()` rethrows that error.
