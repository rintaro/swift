--- conflicted
+++ resolved
@@ -63,13 +63,9 @@
   /// Because of buffering, it is impossible to find the corresponding position
   /// in the iterator for a given returned `UnicodeScalar` or an error.
   ///
-<<<<<<< HEAD
   /// - Parameter next: A generator of code units to be decoded.  Repeated
   /// calls to this method on the same instance should always reuse the same
   /// generator.  Failing to do so will result in undefined behavior.
-=======
-  /// - parameter next: An iterator over the code units to be decoded.
->>>>>>> fcb4cb66
   mutating func decode<
     I : IteratorProtocol where I.Element == CodeUnit
   >(next: inout I) -> UnicodeDecodingResult
@@ -83,13 +79,9 @@
 }
 
 /// A codec for [UTF-8](http://www.unicode.org/glossary/#UTF_8).
-<<<<<<< HEAD
-public struct UTF8 : UnicodeCodecType {
+public struct UTF8 : UnicodeCodec {
   // See Unicode 8.0.0, Ch 3.9, UTF-8.
   // http://www.unicode.org/versions/Unicode8.0.0/ch03.pdf
-=======
-public struct UTF8 : UnicodeCodec {
->>>>>>> fcb4cb66
 
   /// A type that can hold [code unit](http://www.unicode.org/glossary/#code_unit)
   /// values for this encoding.
@@ -97,7 +89,6 @@
 
   public init() {}
 
-<<<<<<< HEAD
   /// Lookahead buffer used for UTF-8 decoding.  New bytes are inserted at MSB,
   /// and bytes are read at LSB.  Note that we need to use a buffer, because
   /// in case of invalid subsequences we sometimes don't know whether we should
@@ -106,11 +97,6 @@
 
   /// The number of bits in `_decodeBuffer` that are current filled.
   var _bitsInBuffer: UInt8 = 0
-=======
-  /// Lookahead buffer used for UTF-8 decoding.  New bytes are inserted at LSB,
-  /// and bytes are read at MSB.
-  internal var _decodeLookahead: UInt32 = 0
->>>>>>> fcb4cb66
 
   /// Whether we have exhausted the generator.  Note that this doesn't mean
   /// we are done decoding, as there might still be bytes left in the buffer.
@@ -118,25 +104,15 @@
 
   /// Start or continue decoding a UTF-8 sequence.
   ///
-<<<<<<< HEAD
   /// In order to decode a code unit sequence completely, this function should
   /// be called repeatedly until it returns `UnicodeDecodingResult.EmptyInput`.
   /// Checking that the generator was exhausted is not sufficient.  The decoder
   /// can have an internal buffer that is pre-filled with data from the input
   /// generator.
-=======
-  /// `xxxx` is the EOF flag.  It means that the input iterator has signaled
-  /// end of sequence.  Out of the four bits, only one bit can be set.  The bit
-  /// position specifies how many bytes have been consumed from the lookahead
-  /// buffer already.  A value of `1000` means that there are `yyyy` bytes in
-  /// the buffer, `0100` means that there are `yyyy - 1` bytes, `0010` --
-  /// `yyyy - 2`, `0001` -- `yyyy - 3`.
->>>>>>> fcb4cb66
   ///
   /// Because of buffering, it is impossible to find the corresponding position
   /// in the generator for a given returned `UnicodeScalar` or an error.
   ///
-<<<<<<< HEAD
   /// - Parameter next: A generator of code units to be decoded.  Repeated
   /// calls to this method on the same instance should always reuse the same
   /// generator.  Failing to do so will result in undefined behavior.
@@ -180,11 +156,6 @@
       } else if _bitsInBuffer == 0 {
         return .EmptyInput
       }
-=======
-  /// This representation is crafted to allow one to consume a byte from a
-  /// buffer with a shift, and update flags with a single-bit right shift.
-  internal var _lookaheadFlags: UInt8 = 0
->>>>>>> fcb4cb66
 
       // Decode one unicode scalar.
       // Note our empty bytes are always 0x00, which is required for this call.
@@ -283,7 +254,6 @@
       // If xxxx xxxx  xxxx xxxx  xxxx xxxx  xxxx x1xx.
       if buffer & 0x00000004 == 0x00000004 {
         // Require xxxx xxxx  xxxx xxxx  xx00 xxxx  xxxx xx00 (<= 0x10FFFF).
-<<<<<<< HEAD
         if _slowPath(buffer & 0x00003003 != 0x00000000) { return (nil, 1) }
       }
       // Require 10xx xxxx  10xx xxxx  10xx xxxx  1111 0xxx.
@@ -292,178 +262,6 @@
         // All other checks on CU0, CU1 & CU2 passed.
         if buffer & 0x00c00000 != 0x00800000 { return (nil, 2) }
         return (nil, 3)
-=======
-        if buffer & 0x00003003 != 0x00000000 { return false }
-      }
-      return true
-    default: // Invalid sequence.
-      return false
-    }
-  }
-
-  /// Given an ill-formed sequence, find the length of its maximal subpart.
-  @inline(never)
-  @warn_unused_result
-  internal static func _findMaximalSubpartOfIllFormedUTF8Sequence(
-      buffer: UInt32, validBytes: UInt8) -> UInt8 {
-    var buffer = buffer
-    var validBytes = validBytes
-    // This function is '@inline(never)' because it is used only in the error
-    // handling path.
-
-    // Clear EOF flag, we don't care about it.
-    validBytes &= 0b0000_1111
-
-    _sanityCheck(validBytes != 0,
-        "input buffer should not be empty")
-    _sanityCheck(!UTF8._isValidUTF8(buffer),
-        "input sequence should be ill-formed UTF-8")
-
-    // Unicode 6.3.0, D93b:
-    //
-    //     Maximal subpart of an ill-formed subsequence: The longest code unit
-    //     subsequence starting at an unconvertible offset that is either:
-    //     a. the initial subsequence of a well-formed code unit sequence, or
-    //     b. a subsequence of length one.
-
-    // Perform case analysis.  See Unicode 6.3.0, Table 3-7. Well-Formed UTF-8
-    // Byte Sequences.
-
-    let cu0 = UInt8(buffer & 0xff)
-    buffer >>= 8
-    validBytes >>= 1
-    if (cu0 >= 0xc2 && cu0 <= 0xdf) {
-      // First byte is valid, but we know that this code unit sequence is
-      // invalid, so the maximal subpart has to end after the first byte.
-      return 1
-    }
-
-    if validBytes == 0 {
-      return 1
-    }
-
-    let cu1 = UInt8(buffer & 0xff)
-    buffer >>= 8
-    validBytes >>= 1
-
-    if (cu0 == 0xe0) {
-      return (cu1 >= 0xa0 && cu1 <= 0xbf) ? 2 : 1
-    }
-    if (cu0 >= 0xe1 && cu0 <= 0xec) {
-      return (cu1 >= 0x80 && cu1 <= 0xbf) ? 2 : 1
-    }
-    if (cu0 == 0xed) {
-      return (cu1 >= 0x80 && cu1 <= 0x9f) ? 2 : 1
-    }
-    if (cu0 >= 0xee && cu0 <= 0xef) {
-      return (cu1 >= 0x80 && cu1 <= 0xbf) ? 2 : 1
-    }
-    if (cu0 == 0xf0) {
-      if (cu1 >= 0x90 && cu1 <= 0xbf) {
-        if validBytes == 0 {
-          return 2
-        }
-
-        let cu2 = UInt8(buffer & 0xff)
-        return (cu2 >= 0x80 && cu2 <= 0xbf) ? 3 : 2
-      }
-      return 1
-    }
-    if (cu0 >= 0xf1 && cu0 <= 0xf3) {
-      if (cu1 >= 0x80 && cu1 <= 0xbf) {
-        if validBytes == 0 {
-          return 2
-        }
-
-        let cu2 = UInt8(buffer & 0xff)
-        return (cu2 >= 0x80 && cu2 <= 0xbf) ? 3 : 2
-      }
-      return 1
-    }
-    if (cu0 == 0xf4) {
-      if (cu1 >= 0x80 && cu1 <= 0x8f) {
-        if validBytes == 0 {
-          return 2
-        }
-
-        let cu2 = UInt8(buffer & 0xff)
-        return (cu2 >= 0x80 && cu2 <= 0xbf) ? 3 : 2
-      }
-      return 1
-    }
-
-    _sanityCheck((cu0 >= 0x80 && cu0 <= 0xc1) || cu0 >= 0xf5,
-        "case analysis above should have handled all valid first bytes")
-
-    // There are no well-formed sequences that start with these bytes.  Maximal
-    // subpart is defined to have length 1 in these cases.
-    return 1
-  }
-
-  /// Start or continue decoding a UTF sequence.
-  ///
-  /// In order to decode a code unit sequence completely, this function should
-  /// be called repeatedly until it returns `UnicodeDecodingResult.emptyInput`.
-  /// Checking that the iterator was exhausted is not sufficient.  The decoder
-  /// can have an internal buffer that is pre-filled with data from the input
-  /// iterator.
-  ///
-  /// Because of buffering, it is impossible to find the corresponding position
-  /// in the iterator for a given returned `UnicodeScalar` or an error.
-  ///
-  /// - parameter next: An iterator over the code units to be decoded.
-  public mutating func decode<
-    I : IteratorProtocol where I.Element == CodeUnit
-  >(next: inout I) -> UnicodeDecodingResult {
-    // If the EOF flag is not set, fill the lookahead buffer from the input
-    // iterator.
-    if _lookaheadFlags & 0b1111_0000 == 0 {
-      // Add more bytes into the buffer until we have 4.
-      while _lookaheadFlags != 0b0000_1111 {
-        if let codeUnit = next.next() {
-          _decodeLookahead = (_decodeLookahead << 8) | UInt32(codeUnit)
-          _lookaheadFlags = (_lookaheadFlags << 1) | 1
-        } else {
-          // Set the EOF flag.
-          switch _lookaheadFlags & 0b0000_1111 {
-          case 0b1111:
-            _sanityCheckFailure("should have not entered buffer refill loop")
-          case 0b0111:
-            _lookaheadFlags |= 0b0100_0000
-          case 0b0011:
-            _lookaheadFlags |= 0b0010_0000
-          case 0b0001:
-            _lookaheadFlags |= 0b0001_0000
-          case 0b0000:
-            _lookaheadFlags |= 0b1000_0000
-            return .emptyInput
-          default:
-            _sanityCheckFailure("bad value in _lookaheadFlags")
-          }
-          break
-        }
-      }
-    }
-
-    if _slowPath(_lookaheadFlags & 0b0000_1111 == 0) {
-      return .emptyInput
-    }
-
-    if _slowPath(_lookaheadFlags & 0b1111_0000 != 0) {
-      // Reached EOF.  Restore the invariant: first unread byte is always at
-      // MSB.
-      switch _lookaheadFlags & 0b1111_0000 {
-      case 0b1000_0000:
-        break
-      case 0b0100_0000:
-        _decodeLookahead <<= 1 * 8
-      case 0b0010_0000:
-        _decodeLookahead <<= 2 * 8
-      case 0b0001_0000:
-        _decodeLookahead <<= 3 * 8
-      default:
-        _sanityCheckFailure("bad value in _lookaheadFlags")
->>>>>>> fcb4cb66
       }
       // Extract data bits.
       let value = (buffer & 0x3f000000) >> 24
@@ -472,66 +270,9 @@
                 | (buffer & 0x00000007) << 18
       return (value, 4)
 
-<<<<<<< HEAD
     default: // Invalid sequence (CU0 invalid).
       return (nil, 1)
     }
-=======
-    // The first byte to read is located at MSB of `_decodeLookahead`.  Get a
-    // representation of the buffer where we can read bytes starting from LSB.
-    var buffer = _decodeLookahead.byteSwapped
-    if _slowPath(!UTF8._isValidUTF8(buffer)) {
-      // The code unit sequence is ill-formed.  According to Unicode
-      // recommendation, replace the maximal subpart of ill-formed sequence
-      // with one replacement character.
-      _lookaheadFlags >>=
-          UTF8._findMaximalSubpartOfIllFormedUTF8Sequence(buffer,
-              validBytes: _lookaheadFlags)
-      return .error
-    }
-
-    // At this point we know that `buffer` starts with a well-formed code unit
-    // sequence.  Decode it.
-    //
-    // When consuming bytes from the `buffer`, we just need to update
-    // `_lookaheadFlags`.  The stored buffer in `_decodeLookahead` will be
-    // shifted at the beginning of the next decoding cycle.
-    let cu0 = UInt8(buffer & 0xff)
-    buffer >>= 8
-    _lookaheadFlags >>= 1
-
-    if cu0 < 0x80 {
-      // 1-byte sequences.
-      return .scalarValue(UnicodeScalar(UInt32(cu0)))
-    }
-
-    // Start with octet 1 (we'll mask off high bits later).
-    var result = UInt32(cu0)
-
-    let cu1 = UInt8(buffer & 0xff)
-    buffer >>= 8
-    _lookaheadFlags >>= 1
-    result = (result << 6) | UInt32(cu1 & 0x3f)
-    if cu0 < 0xe0 {
-      // 2-byte sequences.
-      return .scalarValue(UnicodeScalar(result & 0x000007ff)) // 11 bits
-    }
-
-    let cu2 = UInt8(buffer & 0xff)
-    buffer >>= 8
-    _lookaheadFlags >>= 1
-    result = (result << 6) | UInt32(cu2 & 0x3f)
-    if cu0 < 0xf0 {
-      // 3-byte sequences.
-      return .scalarValue(UnicodeScalar(result & 0x0000ffff)) // 16 bits
-    }
-
-    // 4-byte sequences.
-    let cu3 = UInt8(buffer & 0xff)
-    _lookaheadFlags >>= 1
-    result = (result << 6) | UInt32(cu3 & 0x3f)
-    return .scalarValue(UnicodeScalar(result & 0x001fffff)) // 21 bits
->>>>>>> fcb4cb66
   }
 
   /// Encode a `UnicodeScalar` as a series of `CodeUnit`s by
@@ -606,13 +347,9 @@
   /// Because of buffering, it is impossible to find the corresponding position
   /// in the iterator for a given returned `UnicodeScalar` or an error.
   ///
-<<<<<<< HEAD
   /// - Parameter next: A generator of code units to be decoded.  Repeated
   /// calls to this method on the same instance should always reuse the same
   /// generator.  Failing to do so will result in undefined behavior.
-=======
-  /// - parameter next: An *iterator* over the code units to be decoded.
->>>>>>> fcb4cb66
   public mutating func decode<
     I : IteratorProtocol where I.Element == CodeUnit
   >(input: inout I) -> UnicodeDecodingResult {
@@ -745,13 +482,9 @@
   /// Because of buffering, it is impossible to find the corresponding position
   /// in the iterator for a given returned `UnicodeScalar` or an error.
   ///
-<<<<<<< HEAD
   /// - Parameter next: A generator of code units to be decoded.  Repeated
   /// calls to this method on the same instance should always reuse the same
   /// generator.  Failing to do so will result in undefined behavior.
-=======
-  /// - parameter next: An iterator over the code units to be decoded.
->>>>>>> fcb4cb66
   public mutating func decode<
     I : IteratorProtocol where I.Element == CodeUnit
   >(input: inout I) -> UnicodeDecodingResult {
@@ -1059,7 +792,6 @@
   }
 }
 
-<<<<<<< HEAD
 // Unchecked init to avoid precondition branches in hot code paths were we
 // already know the value is a valid unicode scalar.
 extension UnicodeScalar {
@@ -1071,7 +803,9 @@
     _sanityCheck(value <= 0x10FFFF, "value is outside of Unicode codespace")
 
     self._value = value
-=======
+  }
+}
+
 @available(*, unavailable, renamed: "UnicodeCodec")
 public typealias UnicodeCodecType = UnicodeCodec
 
@@ -1098,6 +832,5 @@
     _: Encoding.Type, input: Input, repairIllFormedSequences: Bool
   ) -> (Int, Bool)? {
     fatalError("unavailable function can't be called")
->>>>>>> fcb4cb66
   }
 }