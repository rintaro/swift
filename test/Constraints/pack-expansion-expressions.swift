--- conflicted
+++ resolved
@@ -339,63 +339,60 @@
   _ = Data<Int>(0) // Ok
   _ = Data<Int, String>(42, "") // Ok
   _ = Data<Int>(42, "") // expected-error {{extra argument in call}}
-<<<<<<< HEAD
-}
-
-// rdar://107280056 - "Ambiguous without more context" with opaque return type + variadics
-protocol Q {
-  associatedtype B
-}
-
-do {
-  struct G<each T>: Q {
-    typealias B = (repeat each T)
-  }
-
-  func f<each T>(_: repeat each T) -> some Q {
-    return G<repeat each T>() // Ok
-  }
-}
-
-// Make sure that in-exact matches (that require any sort of conversion or load) on arguments are handled correctly.
-do {
-  var v: Float = 42 // expected-warning {{variable 'v' was never mutated; consider changing to 'let' constant}}
-
-  func testOpt<each T>(x: Int?, _: repeat each T) {}
-  testOpt(x: 42, "", v) // Load + Optional promotion
-
-  func testLoad<each T, each U>(t: repeat each T, u: repeat each U) {}
-  testLoad(t: "", v) // Load + default
-  testLoad(t: "", v, u: v, 0.0) // Two loads
-
-  func testDefaultWithExtra<each T, each U>(t: repeat each T, u: repeat each U, extra: Int?) {}
-  testDefaultWithExtra(t: "", v, extra: 42)
-
-  func defaults1<each T>(x: Int? = nil, _: repeat each T) {}
-  defaults1("", 3.14) // Ok
-
-  func defaults2<each T>(_: repeat each T, x: Int? = nil) {}
-  defaults2("", 3.14) // Ok
-
-  func defaults3<each T, each U>(t: repeat each T, u: repeat each U, extra: Int? = nil) {}
-  defaults3(t: "", 3.14) // Ok
-  defaults3(t: "", 3.14, u: 0, v) // Ok
-  defaults3(t: "", 3.14, u: 0, v, extra: 42) // Ok
-
-  struct Defaulted<each T> {
-    init(t: repeat each T, extra: Int? = nil) {}
-    init<each U>(t: repeat each T, u: repeat each U, other: Int? = nil) {}
-  }
-
-  _ = Defaulted(t: "a", 0, 1.0) // Ok
-  _ = Defaulted(t: "b", 0) // Ok
-  _ = Defaulted(t: "c", 1.0, u: "d", 0) // Ok
-=======
   _ = Data<Int, String>((42, ""))
   // expected-error@-1 {{initializer expects 2 separate arguments; remove extra parentheses to change tuple into separate arguments}}
   _ = Data<Int, String, Float>(vals: (42, "", 0))
   // expected-error@-1 {{initializer expects 3 separate arguments; remove extra parentheses to change tuple into separate arguments}}
   _ = Data<Int, String, Float>((vals: 42, "", 0))
   // expected-error@-1 {{initializer expects 3 separate arguments; remove extra parentheses to change tuple into separate arguments}}
->>>>>>> b07dafab
+}
+
+// rdar://107280056 - "Ambiguous without more context" with opaque return type + variadics
+protocol Q {
+  associatedtype B
+}
+
+do {
+  struct G<each T>: Q {
+    typealias B = (repeat each T)
+  }
+
+  func f<each T>(_: repeat each T) -> some Q {
+    return G<repeat each T>() // Ok
+  }
+}
+
+// Make sure that in-exact matches (that require any sort of conversion or load) on arguments are handled correctly.
+do {
+  var v: Float = 42 // expected-warning {{variable 'v' was never mutated; consider changing to 'let' constant}}
+
+  func testOpt<each T>(x: Int?, _: repeat each T) {}
+  testOpt(x: 42, "", v) // Load + Optional promotion
+
+  func testLoad<each T, each U>(t: repeat each T, u: repeat each U) {}
+  testLoad(t: "", v) // Load + default
+  testLoad(t: "", v, u: v, 0.0) // Two loads
+
+  func testDefaultWithExtra<each T, each U>(t: repeat each T, u: repeat each U, extra: Int?) {}
+  testDefaultWithExtra(t: "", v, extra: 42)
+
+  func defaults1<each T>(x: Int? = nil, _: repeat each T) {}
+  defaults1("", 3.14) // Ok
+
+  func defaults2<each T>(_: repeat each T, x: Int? = nil) {}
+  defaults2("", 3.14) // Ok
+
+  func defaults3<each T, each U>(t: repeat each T, u: repeat each U, extra: Int? = nil) {}
+  defaults3(t: "", 3.14) // Ok
+  defaults3(t: "", 3.14, u: 0, v) // Ok
+  defaults3(t: "", 3.14, u: 0, v, extra: 42) // Ok
+
+  struct Defaulted<each T> {
+    init(t: repeat each T, extra: Int? = nil) {}
+    init<each U>(t: repeat each T, u: repeat each U, other: Int? = nil) {}
+  }
+
+  _ = Defaulted(t: "a", 0, 1.0) // Ok
+  _ = Defaulted(t: "b", 0) // Ok
+  _ = Defaulted(t: "c", 1.0, u: "d", 0) // Ok
 }