--- conflicted
+++ resolved
@@ -10,14 +10,9 @@
 // CHECK-SAME:  [[CORO_ATTRIBUTES:#[0-9]+]]
 sil @test_simple : $@yield_once () -> () {
 entry:
-<<<<<<< HEAD
-  // CHECK-32:      [[ID:%.*]] = call token @llvm.coro.id.retcon.once(i32 [[BUFFER_SIZE]], i32 [[BUFFER_ALIGN:4]], i8* %0, i8* bitcast (void (i8*, i1)* @"$sIet_TC" to i8*), i8* bitcast (i8* (i32)* @malloc to i8*), i8* bitcast (void (i8*)* @free to i8*))
-  // CHECK-64-noptrauth:      [[ID:%.*]] = call token @llvm.coro.id.retcon.once(i32 [[BUFFER_SIZE]], i32 [[BUFFER_ALIGN:8]], i8* %0, i8* bitcast (void (i8*, i1)* @"$sIet_TC" to i8*), i8* bitcast (i8* (i64)* @malloc to i8*), i8* bitcast (void (i8*)* @free to i8*))
-  // CHECK-64-ptrauth:        [[ID:%.*]] = call token @llvm.coro.id.retcon.once(i32 [[BUFFER_SIZE]], i32 [[BUFFER_ALIGN:8]], i8* %0, i8* bitcast ({ i8*, i32, i64, i64 }* @"$sIet_TC.ptrauth" to i8*), i8* bitcast (i8* (i64)* @malloc to i8*), i8* bitcast (void (i8*)* @free to i8*))
-=======
   // CHECK-32:      [[ID:%.*]] = call token @llvm.coro.id.retcon.once(i32 [[BUFFER_SIZE]], i32 [[BUFFER_ALIGN:4]], i8* %0, i8* bitcast (void (i8*, i1)* @"$sIetA_TC" to i8*), i8* bitcast (i8* (i32)* @malloc to i8*), i8* bitcast (void (i8*)* @free to i8*))
-  // CHECK-64:      [[ID:%.*]] = call token @llvm.coro.id.retcon.once(i32 [[BUFFER_SIZE]], i32 [[BUFFER_ALIGN:8]], i8* %0, i8* bitcast (void (i8*, i1)* @"$sIetA_TC" to i8*), i8* bitcast (i8* (i64)* @malloc to i8*), i8* bitcast (void (i8*)* @free to i8*))
->>>>>>> d8e8b3d3
+  // CHECK-64-noptrauth:      [[ID:%.*]] = call token @llvm.coro.id.retcon.once(i32 [[BUFFER_SIZE]], i32 [[BUFFER_ALIGN:8]], i8* %0, i8* bitcast (void (i8*, i1)* @"$sIetA_TC" to i8*), i8* bitcast (i8* (i64)* @malloc to i8*), i8* bitcast (void (i8*)* @free to i8*))
+  // CHECK-64-ptrauth:        [[ID:%.*]] = call token @llvm.coro.id.retcon.once(i32 [[BUFFER_SIZE]], i32 [[BUFFER_ALIGN:8]], i8* %0, i8* bitcast ({ i8*, i32, i64, i64 }* @"$sIetA_TC.ptrauth" to i8*), i8* bitcast (i8* (i64)* @malloc to i8*), i8* bitcast (void (i8*)* @free to i8*))
   // CHECK-NEXT:    [[BEGIN:%.*]] = call i8* @llvm.coro.begin(token [[ID]], i8* null)
 
   // CHECK-NEXT:    call swiftcc void @marker(i32 1000)
