//===--- PrintSwiftToClangCoreScaffold.cpp - Print core decls ---*- C++ -*-===//
//
// This source file is part of the Swift.org open source project
//
// Copyright (c) 2014 - 2022 Apple Inc. and the Swift project authors
// Licensed under Apache License v2.0 with Runtime Library Exception
//
// See https://swift.org/LICENSE.txt for license information
// See https://swift.org/CONTRIBUTORS.txt for the list of Swift project authors
//
//===----------------------------------------------------------------------===//

#include "PrintSwiftToClangCoreScaffold.h"
#include "ClangSyntaxPrinter.h"
#include "PrimitiveTypeMapping.h"
#include "SwiftToClangInteropContext.h"
#include "swift/ABI/MetadataValues.h"
#include "swift/AST/Decl.h"
#include "swift/AST/Type.h"
#include "swift/Basic/Assertions.h"
#include "swift/IRGen/IRABIDetailsProvider.h"
#include "swift/IRGen/Linking.h"
#include "clang/Basic/AddressSpaces.h"
#include "clang/Basic/TargetInfo.h"
#include "llvm/ADT/STLExtras.h"

using namespace swift;

static void printKnownStruct(
    PrimitiveTypeMapping &typeMapping, raw_ostream &os, StringRef name,
    const IRABIDetailsProvider::TypeRecordABIRepresentation &typeRecord) {
  assert(typeRecord.getMembers().size() > 1);
  os << "struct " << name << " {\n";
  for (const auto &ty : llvm::enumerate(typeRecord.getMembers())) {
    os << "  ";
    ClangSyntaxPrinter(os).printKnownCType(ty.value(), typeMapping);
    os << " _" << ty.index() << ";\n";
  }
  os << "};\n";
}

static void printKnownTypedef(
    PrimitiveTypeMapping &typeMapping, raw_ostream &os, StringRef name,
    const IRABIDetailsProvider::TypeRecordABIRepresentation &typeRecord) {
  assert(typeRecord.getMembers().size() == 1);
  os << "typedef ";
  ClangSyntaxPrinter(os).printKnownCType(typeRecord.getMembers()[0],
                                         typeMapping);
  os << " " << name << ";\n";
}

static void printKnownType(
    PrimitiveTypeMapping &typeMapping, raw_ostream &os, StringRef name,
    const IRABIDetailsProvider::TypeRecordABIRepresentation &typeRecord) {
  if (typeRecord.getMembers().size() == 1)
    return printKnownTypedef(typeMapping, os, name, typeRecord);
  printKnownStruct(typeMapping, os, name, typeRecord);
}

static void
printValueWitnessTableFunctionType(raw_ostream &os, StringRef prefix,
                                   StringRef name, StringRef returnType,
                                   std::string paramTypes,
                                   uint16_t ptrauthDisc) {
  os << "using " << prefix << name << "Ty = " << returnType
     << "(* __ptrauth_swift_value_witness_function_pointer(" << ptrauthDisc
     << "))(" << paramTypes << ") SWIFT_NOEXCEPT_FUNCTION_PTR;\n";
}

static std::string makeParams(const char *arg) { return arg; }

template <class... T>
static std::string makeParams(const char *arg, const T... args) {
  return std::string(arg) + ", " + makeParams(args...);
}

static void printValueWitnessTable(raw_ostream &os) {
  std::string members;
  llvm::raw_string_ostream membersOS(members);

  // C++ only supports noexcept on `using` function types in C++17.
  os << "#if __cplusplus > 201402L\n";
  os << "#  define SWIFT_NOEXCEPT_FUNCTION_PTR noexcept\n";
  os << "#else\n";
  os << "#  define SWIFT_NOEXCEPT_FUNCTION_PTR\n";
  os << "#endif\n\n";

#define WANT_ONLY_REQUIRED_VALUE_WITNESSES
#define DATA_VALUE_WITNESS(lowerId, upperId, type)                             \
  membersOS << "  " << type << " " << #lowerId << ";\n";
#define FUNCTION_VALUE_WITNESS(lowerId, upperId, returnType, paramTypes)       \
  printValueWitnessTableFunctionType(                                          \
      os, "ValueWitness", #upperId, returnType, makeParams paramTypes,         \
      SpecialPointerAuthDiscriminators::upperId);                              \
  membersOS << "  ValueWitness" << #upperId << "Ty _Nonnull " << #lowerId      \
            << ";\n";
#define MUTABLE_VALUE_TYPE "void * _Nonnull"
#define IMMUTABLE_VALUE_TYPE "const void * _Nonnull"
#define MUTABLE_BUFFER_TYPE "void * _Nonnull"
#define IMMUTABLE_BUFFER_TYPE "const void * _Nonnull"
#define TYPE_TYPE "void * _Nonnull"
#define SIZE_TYPE "size_t"
#define INT_TYPE "int"
#define UINT_TYPE "unsigned"
#define VOID_TYPE "void"
#include "swift/ABI/ValueWitness.def"

  membersOS << "\n  constexpr size_t getAlignment() const { return (flags & "
            << TargetValueWitnessFlags<uint64_t>::AlignmentMask << ") + 1; }\n";
  os << "\nstruct ValueWitnessTable {\n" << membersOS.str() << "};\n\n";
  membersOS.str().clear();

#define WANT_ONLY_ENUM_VALUE_WITNESSES
#define DATA_VALUE_WITNESS(lowerId, upperId, type)                             \
  membersOS << "  " << type << " " << #lowerId << ";\n";
#define FUNCTION_VALUE_WITNESS(lowerId, upperId, returnType, paramTypes)       \
  printValueWitnessTableFunctionType(                                          \
      os, "EnumValueWitness", #upperId, returnType, makeParams paramTypes,     \
      SpecialPointerAuthDiscriminators::upperId);                              \
  membersOS << "  EnumValueWitness" << #upperId << "Ty _Nonnull " << #lowerId  \
            << ";\n";
#define MUTABLE_VALUE_TYPE "void * _Nonnull"
#define IMMUTABLE_VALUE_TYPE "const void * _Nonnull"
#define MUTABLE_BUFFER_TYPE "void * _Nonnull"
#define IMMUTABLE_BUFFER_TYPE "const void * _Nonnull"
#define TYPE_TYPE "void * _Nonnull"
#define SIZE_TYPE "size_t"
#define INT_TYPE "int"
#define UINT_TYPE "unsigned"
#define VOID_TYPE "void"
#include "swift/ABI/ValueWitness.def"

  os << "\nstruct EnumValueWitnessTable {\n"
     << "  ValueWitnessTable vwTable;\n"
     << membersOS.str() << "};\n\n";

  os << "#undef SWIFT_NOEXCEPT_FUNCTION_PTR\n\n";
}

static void printTypeMetadataResponseType(SwiftToClangInteropContext &ctx,
                                          PrimitiveTypeMapping &typeMapping,
                                          raw_ostream &os) {
  os << "// Swift type metadata response type.\n";
  // Print out the type metadata structure.
  auto funcSig = ctx.getIrABIDetails().getTypeMetadataAccessFunctionSignature();
  printKnownType(typeMapping, os, "MetadataResponseTy", funcSig.returnType);
  assert(funcSig.parameterTypes.size() == 1);
  os << "// Swift type metadata request type.\n";
  printKnownType(typeMapping, os, "MetadataRequestTy",
                 funcSig.parameterTypes[0]);
}

void printPrimitiveGenericTypeTraits(raw_ostream &os, ASTContext &astContext,
                                     PrimitiveTypeMapping &typeMapping,
                                     bool isCForwardDefinition) {
  Type supportedPrimitiveTypes[] = {
      astContext.getBoolType(),

      // Primitive integer, C integer and Int/UInt mappings.
      astContext.getInt8Type(), astContext.getUInt8Type(),
      astContext.getInt16Type(), astContext.getUInt16Type(),
      astContext.getInt32Type(), astContext.getUInt32Type(),
      astContext.getInt64Type(), astContext.getUInt64Type(),

      // Primitive floating point type mappings.
      astContext.getFloatType(), astContext.getDoubleType(),

      // Pointer types.
      // FIXME: support raw pointers?
      astContext.getOpaquePointerType(),

      astContext.getIntType(), astContext.getUIntType()};

  auto primTypesArray = llvm::ArrayRef(supportedPrimitiveTypes);

  // Ensure that `long` and `unsigned long` are treated as valid
  // generic Swift types (`Int` and `UInt`) on platforms
  // that do define `Int`/`ptrdiff_t` as `long` and don't define `int64_t` to be
  // `long`.
  auto &clangTI =
      astContext.getClangModuleLoader()->getClangASTContext().getTargetInfo();
  bool isSwiftIntLong =
      clangTI.getPtrDiffType(clang::LangAS::Default) == clang::TransferrableTargetInfo::SignedLong;
  bool isInt64Long =
      clangTI.getInt64Type() == clang::TransferrableTargetInfo::SignedLong;
  if (!(isSwiftIntLong && !isInt64Long))
    primTypesArray = primTypesArray.drop_back(2);

  // We do not have metadata for primitive types in Embedded Swift.
  bool embedded = astContext.LangOpts.hasFeature(Feature::Embedded);

  for (Type type : primTypesArray) {
    auto typeInfo = *typeMapping.getKnownCxxTypeInfo(
        type->getNominalOrBoundGenericNominal());

    if (!isCForwardDefinition) {
      os << "template<>\n";
      os << "static inline const constexpr bool isUsableInGenericContext<"
         << typeInfo.name << "> = true;\n\n";
    }

    if (embedded)
      continue;

    auto typeMetadataFunc = irgen::LinkEntity::forTypeMetadata(
        type->getCanonicalType(), irgen::TypeMetadataAddress::AddressPoint);
    std::string typeMetadataVarName = typeMetadataFunc.mangleAsString();

    if (isCForwardDefinition) {
      os << "// type metadata address for " << type.getString() << ".\n";
      os << "SWIFT_IMPORT_STDLIB_SYMBOL extern size_t " << typeMetadataVarName
         << ";\n";
      continue;
    }

<<<<<<< HEAD
    os << "template<>\n";
    os << "inline const constexpr bool isUsableInGenericContext<"
       << typeInfo.name << "> = true;\n\n";

=======
>>>>>>> 81469eb3
    os << "template<>\nstruct TypeMetadataTrait<" << typeInfo.name << "> {\n"
       << "  static ";
    ClangSyntaxPrinter(os).printInlineForThunk();
    os << "void * _Nonnull getTypeMetadata() {\n"
       << "    return &" << cxx_synthesis::getCxxImplNamespaceName()
       << "::" << typeMetadataVarName << ";\n"
       << "  }\n};\n\n";
  }
}

void swift::printSwiftToClangCoreScaffold(SwiftToClangInteropContext &ctx,
                                          ASTContext &astContext,
                                          PrimitiveTypeMapping &typeMapping,
                                          raw_ostream &os) {
  ClangSyntaxPrinter printer(os);
  printer.printNamespace(
      cxx_synthesis::getCxxSwiftNamespaceName(),
      [&](raw_ostream &) {
        printer.printNamespace(
            cxx_synthesis::getCxxImplNamespaceName(), [&](raw_ostream &) {
              printer.printExternC([&](raw_ostream &os) {
                printTypeMetadataResponseType(ctx, typeMapping, os);
                os << "\n";
                printValueWitnessTable(os);
                os << "\n";
                printPrimitiveGenericTypeTraits(os, astContext, typeMapping,
                                                /*isCForwardDefinition=*/true);
              });
              os << "\n";
            });
        os << "\n";
        // C++ only supports inline variables from C++17.
        ClangSyntaxPrinter(os).printIgnoredCxx17ExtensionDiagnosticBlock([&]() {
          printPrimitiveGenericTypeTraits(os, astContext, typeMapping,
                                          /*isCForwardDefinition=*/false);
        });
      },
      ClangSyntaxPrinter::NamespaceTrivia::AttributeSwiftPrivate);
}<|MERGE_RESOLUTION|>--- conflicted
+++ resolved
@@ -213,13 +213,6 @@
       continue;
     }
 
-<<<<<<< HEAD
-    os << "template<>\n";
-    os << "inline const constexpr bool isUsableInGenericContext<"
-       << typeInfo.name << "> = true;\n\n";
-
-=======
->>>>>>> 81469eb3
     os << "template<>\nstruct TypeMetadataTrait<" << typeInfo.name << "> {\n"
        << "  static ";
     ClangSyntaxPrinter(os).printInlineForThunk();
