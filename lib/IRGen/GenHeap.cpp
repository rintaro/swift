//===--- GenHeap.cpp - Layout of heap objects and their metadata ----------===//
//
// This source file is part of the Swift.org open source project
//
// Copyright (c) 2014 - 2017 Apple Inc. and the Swift project authors
// Licensed under Apache License v2.0 with Runtime Library Exception
//
// See https://swift.org/LICENSE.txt for license information
// See https://swift.org/CONTRIBUTORS.txt for the list of Swift project authors
//
//===----------------------------------------------------------------------===//
//
//  This file implements routines for arbitrary Swift-native heap objects,
//  such as layout and reference-counting.
//
//===----------------------------------------------------------------------===//

#include "llvm/Support/ErrorHandling.h"
#include "llvm/Support/Compiler.h"
#include "llvm/Support/Path.h"
#include "llvm/IR/DerivedTypes.h"
#include "llvm/IR/Function.h"
#include "llvm/IR/GlobalVariable.h"
#include "llvm/IR/Intrinsics.h"

#include "TypeLayout.h"
#include "swift/ABI/MetadataValues.h"
#include "swift/AST/ASTContext.h"
#include "swift/AST/GenericEnvironment.h"
#include "swift/AST/IRGenOptions.h"
#include "swift/Basic/SourceLoc.h"
#include "swift/SIL/SILModule.h"

#include "ConstantBuilder.h"
#include "Explosion.h"
#include "GenClass.h"
#include "GenPointerAuth.h"
#include "GenProto.h"
#include "GenType.h"
#include "IRGenDebugInfo.h"
#include "IRGenFunction.h"
#include "IRGenModule.h"
#include "HeapTypeInfo.h"
#include "IndirectTypeInfo.h"
#include "MetadataRequest.h"

#include "GenHeap.h"

using namespace swift;
using namespace irgen;

namespace {
#define NEVER_LOADABLE_CHECKED_REF_STORAGE_HELPER(Name, Nativeness) \
  class Nativeness##Name##ReferenceTypeInfo \
      : public IndirectTypeInfo<Nativeness##Name##ReferenceTypeInfo, \
                                FixedTypeInfo> { \
    llvm::PointerIntPair<llvm::Type*, 1, bool> ValueTypeAndIsOptional; \
  public: \
    TypeLayoutEntry *buildTypeLayoutEntry(IRGenModule &IGM, \
                                        SILType T) const override { \
      return IGM.typeLayoutCache.getOrCreateScalarEntry(*this, T, ScalarKind::Nativeness##Name##Reference); \
    } \
    Nativeness##Name##ReferenceTypeInfo(llvm::Type *valueType, \
                                    llvm::Type *type, \
                                    Size size, Alignment alignment, \
                                    SpareBitVector &&spareBits, \
                                    bool isOptional) \
      : IndirectTypeInfo(type, size, std::move(spareBits), alignment, \
                         IsNotPOD, IsNotBitwiseTakable, IsFixedSize), \
        ValueTypeAndIsOptional(valueType, isOptional) {} \
    void initializeWithCopy(IRGenFunction &IGF, Address destAddr, \
                            Address srcAddr, SILType T, \
                            bool isOutlined) const override { \
      IGF.emit##Nativeness##Name##CopyInit(destAddr, srcAddr); \
    } \
    void initializeWithTake(IRGenFunction &IGF, Address destAddr, \
                            Address srcAddr, SILType T, \
                            bool isOutlined) const override { \
      IGF.emit##Nativeness##Name##TakeInit(destAddr, srcAddr); \
    } \
    void assignWithCopy(IRGenFunction &IGF, Address destAddr, Address srcAddr, \
                        SILType T, bool isOutlined) const override { \
      IGF.emit##Nativeness##Name##CopyAssign(destAddr, srcAddr); \
    } \
    void assignWithTake(IRGenFunction &IGF, Address destAddr, Address srcAddr, \
                        SILType T, bool isOutlined) const override { \
      IGF.emit##Nativeness##Name##TakeAssign(destAddr, srcAddr); \
    } \
    void destroy(IRGenFunction &IGF, Address addr, SILType T, \
                 bool isOutlined) const override { \
      IGF.emit##Nativeness##Name##Destroy(addr); \
    } \
    unsigned getFixedExtraInhabitantCount(IRGenModule &IGM) const override { \
      auto count = IGM.getReferenceStorageExtraInhabitantCount( \
                                               ReferenceOwnership::Name, \
                                               ReferenceCounting::Nativeness); \
      return count - ValueTypeAndIsOptional.getInt(); \
    } \
    APInt getFixedExtraInhabitantValue(IRGenModule &IGM, \
                                       unsigned bits, \
                                       unsigned index) const override { \
      return IGM.getReferenceStorageExtraInhabitantValue(bits, \
                                      index + ValueTypeAndIsOptional.getInt(), \
                                      ReferenceOwnership::Name, \
                                      ReferenceCounting::Nativeness); \
    } \
    llvm::Value *getExtraInhabitantIndex(IRGenFunction &IGF, Address src, \
                                         SILType T, bool isOutlined) \
    const override { \
      return IGF.getReferenceStorageExtraInhabitantIndex(src, \
                                               ReferenceOwnership::Name, \
                                               ReferenceCounting::Nativeness); \
    } \
    void storeExtraInhabitant(IRGenFunction &IGF, llvm::Value *index, \
                              Address dest, SILType T, bool isOutlined) \
    const override { \
      return IGF.storeReferenceStorageExtraInhabitant(index, dest, \
                                               ReferenceOwnership::Name, \
                                               ReferenceCounting::Nativeness); \
    } \
    APInt getFixedExtraInhabitantMask(IRGenModule &IGM) const override { \
      return IGM.getReferenceStorageExtraInhabitantMask( \
                                               ReferenceOwnership::Name, \
                                               ReferenceCounting::Nativeness); \
    } \
    llvm::Type *getOptionalIntType() const { \
      return llvm::IntegerType::get( \
          ValueTypeAndIsOptional.getPointer()->getContext(), \
          getFixedSize().getValueInBits()); \
    } \
  };
#define ALWAYS_LOADABLE_CHECKED_REF_STORAGE_HELPER(Name, Nativeness) \
  class Nativeness##Name##ReferenceTypeInfo \
    : public SingleScalarTypeInfo<Nativeness##Name##ReferenceTypeInfo, \
                                  LoadableTypeInfo> { \
    llvm::PointerIntPair<llvm::Type*, 1, bool> ValueTypeAndIsOptional; \
  public: \
    Nativeness##Name##ReferenceTypeInfo(llvm::Type *valueType, \
                                              llvm::Type *type, \
                                              Size size, Alignment alignment, \
                                              SpareBitVector &&spareBits, \
                                              bool isOptional) \
      : SingleScalarTypeInfo(type, size, std::move(spareBits), \
                             alignment, IsNotPOD, IsFixedSize), \
        ValueTypeAndIsOptional(valueType, isOptional) {} \
    enum { IsScalarPOD = false }; \
    TypeLayoutEntry *buildTypeLayoutEntry(IRGenModule &IGM,                    \
                                          SILType T) const override {          \
      return IGM.typeLayoutCache.getOrCreateScalarEntry(*this, T, ScalarKind::Nativeness##Name##Reference);             \
    } \
    llvm::Type *getScalarType() const { \
      return ValueTypeAndIsOptional.getPointer(); \
    } \
    Address projectScalar(IRGenFunction &IGF, Address addr) const { \
      return IGF.Builder.CreateBitCast(addr, getScalarType()->getPointerTo()); \
    } \
    void emitScalarRetain(IRGenFunction &IGF, llvm::Value *value, \
                          Atomicity atomicity) const { \
      IGF.emit##Nativeness##Name##Retain(value, atomicity); \
    } \
    void emitScalarRelease(IRGenFunction &IGF, llvm::Value *value, \
                           Atomicity atomicity) const { \
      IGF.emit##Nativeness##Name##Release(value, atomicity); \
    } \
    void emitScalarFixLifetime(IRGenFunction &IGF, llvm::Value *value) const { \
      IGF.emitFixLifetime(value); \
    } \
    unsigned getFixedExtraInhabitantCount(IRGenModule &IGM) const override { \
      auto count = IGM.getReferenceStorageExtraInhabitantCount( \
                                               ReferenceOwnership::Name, \
                                               ReferenceCounting::Nativeness); \
      return count - ValueTypeAndIsOptional.getInt(); \
    } \
    APInt getFixedExtraInhabitantValue(IRGenModule &IGM, \
                                       unsigned bits, \
                                       unsigned index) const override { \
      return IGM.getReferenceStorageExtraInhabitantValue(bits, \
                                      index + ValueTypeAndIsOptional.getInt(), \
                                      ReferenceOwnership::Name, \
                                      ReferenceCounting::Nativeness); \
    } \
    llvm::Value *getExtraInhabitantIndex(IRGenFunction &IGF, Address src, \
                                         SILType T, bool isOutlined) \
    const override {     \
      return IGF.getReferenceStorageExtraInhabitantIndex(src, \
                                               ReferenceOwnership::Name, \
                                               ReferenceCounting::Nativeness); \
    } \
    void storeExtraInhabitant(IRGenFunction &IGF, llvm::Value *index, \
                              Address dest, SILType T, bool isOutlined) \
    const override { \
      return IGF.storeReferenceStorageExtraInhabitant(index, dest, \
                                               ReferenceOwnership::Name, \
                                               ReferenceCounting::Nativeness); \
    } \
    APInt getFixedExtraInhabitantMask(IRGenModule &IGM) const override { \
      return IGM.getReferenceStorageExtraInhabitantMask( \
                                               ReferenceOwnership::Name, \
                                               ReferenceCounting::Nativeness); \
    } \
  };

  // The nativeness of a reference storage type is a policy decision.
  // Please also see the related ALWAYS_NATIVE and SOMETIMES_UNKNOWN macros
  // later in this file that expand to the following boilerplate:
  //   TypeConverter::create##Name##StorageType
  NEVER_LOADABLE_CHECKED_REF_STORAGE_HELPER(Weak, Native)
  NEVER_LOADABLE_CHECKED_REF_STORAGE_HELPER(Weak, Unknown)
  NEVER_LOADABLE_CHECKED_REF_STORAGE_HELPER(Unowned, Unknown)
  ALWAYS_LOADABLE_CHECKED_REF_STORAGE_HELPER(Unowned, Native)
#undef NEVER_LOADABLE_CHECKED_REF_STORAGE_HELPER
#undef ALWAYS_LOADABLE_CHECKED_REF_STORAGE_HELPER

#define UNCHECKED_REF_STORAGE(Name, ...) \
  class Name##ReferenceTypeInfo \
      : public PODSingleScalarTypeInfo<Name##ReferenceTypeInfo, \
                                       LoadableTypeInfo> { \
    bool IsOptional; \
  public: \
    Name##ReferenceTypeInfo(llvm::Type *type, \
                            const SpareBitVector &spareBits, \
                            Size size, Alignment alignment, bool isOptional) \
      : PODSingleScalarTypeInfo(type, size, spareBits, alignment), \
        IsOptional(isOptional) {} \
    /* Static types have the same spare bits as managed heap objects. */ \
    unsigned getFixedExtraInhabitantCount(IRGenModule &IGM) const override { \
      return getHeapObjectExtraInhabitantCount(IGM) - IsOptional; \
    } \
    APInt getFixedExtraInhabitantValue(IRGenModule &IGM, \
                                       unsigned bits, \
                                       unsigned index) const override { \
      return getHeapObjectFixedExtraInhabitantValue(IGM, bits, \
                                                    index + IsOptional, 0); \
    } \
    llvm::Value *getExtraInhabitantIndex(IRGenFunction &IGF, Address src, \
                                         SILType T, bool isOutlined) \
    const override { \
      return getHeapObjectExtraInhabitantIndex(IGF, src); \
    } \
    void storeExtraInhabitant(IRGenFunction &IGF, llvm::Value *index, \
                              Address dest, SILType T, bool isOutlined) \
    const override { \
      return storeHeapObjectExtraInhabitant(IGF, index, dest); \
    } \
  };
#include "swift/AST/ReferenceStorage.def"
} // end anonymous namespace

/// Produce a constant to place in a metatype's isa field
/// corresponding to the given metadata kind.
static llvm::ConstantInt *getMetadataKind(IRGenModule &IGM,
                                          MetadataKind kind) {
  return llvm::ConstantInt::get(IGM.MetadataKindTy, uint32_t(kind));
}

/// Perform the layout required for a heap object.
HeapLayout::HeapLayout(IRGenModule &IGM, LayoutStrategy strategy,
                       ArrayRef<SILType> fieldTypes,
                       ArrayRef<const TypeInfo *> fieldTypeInfos,
                       llvm::StructType *typeToFill,
                       NecessaryBindings &&bindings, unsigned bindingsIndex)
    : StructLayout(IGM, /*decl=*/nullptr, LayoutKind::HeapObject, strategy,
                   fieldTypeInfos, typeToFill),
      ElementTypes(fieldTypes.begin(), fieldTypes.end()),
      Bindings(std::move(bindings)), BindingsIndex(bindingsIndex) {
#ifndef NDEBUG
  assert(fieldTypeInfos.size() == fieldTypes.size()
         && "type infos don't match types");
  if (!Bindings.empty()) {
    assert(fieldTypeInfos.size() >= (bindingsIndex + 1) &&
           "no field for bindings");
    auto fixedBindingsField =
        dyn_cast<FixedTypeInfo>(fieldTypeInfos[bindingsIndex]);
    assert(fixedBindingsField
           && "bindings field is not fixed size");
    assert(fixedBindingsField->getFixedSize()
               == Bindings.getBufferSize(IGM)
           && fixedBindingsField->getFixedAlignment()
               == IGM.getPointerAlignment()
           && "bindings field doesn't fit bindings");
  }
#endif
}

static llvm::Value *calcInitOffset(swift::irgen::IRGenFunction &IGF,
                                   unsigned int i,
                                   const swift::irgen::HeapLayout &layout) {
  llvm::Value *offset = nullptr;
  if (i == 0) {
    auto startOffset = layout.getHeaderSize();
    offset = llvm::ConstantInt::get(IGF.IGM.SizeTy, startOffset.getValue());
    return offset;
  }
  auto &prevElt = layout.getElement(i - 1);
  auto prevType = layout.getElementTypes()[i - 1];
  // Start calculating offsets from the last fixed-offset field.
  Size lastFixedOffset = layout.getElement(i - 1).getByteOffsetDuringLayout();
  if (auto *fixedType = dyn_cast<FixedTypeInfo>(&prevElt.getType())) {
    // If the last fixed-offset field is also fixed-size, we can
    // statically compute the end of the fixed-offset fields.
    auto fixedEnd = lastFixedOffset + fixedType->getFixedSize();
    offset = llvm::ConstantInt::get(IGF.IGM.SizeTy, fixedEnd.getValue());
  } else {
    // Otherwise, we need to add the dynamic size to the fixed start
    // offset.
    offset = llvm::ConstantInt::get(IGF.IGM.SizeTy, lastFixedOffset.getValue());
    offset = IGF.Builder.CreateAdd(
        offset, prevElt.getType().getSize(IGF, prevType));
  }
  return offset;
}

HeapNonFixedOffsets::HeapNonFixedOffsets(IRGenFunction &IGF,
                                         const HeapLayout &layout) {
  if (!layout.isFixedLayout()) {
    // Calculate all the non-fixed layouts.
    // TODO: We could be lazier about this.
    llvm::Value *offset = nullptr;
    llvm::Value *totalAlign = llvm::ConstantInt::get(IGF.IGM.SizeTy,
                                         layout.getAlignment().getMaskValue());
    for (unsigned i : indices(layout.getElements())) {
      auto &elt = layout.getElement(i);
      auto eltTy = layout.getElementTypes()[i];
      switch (elt.getKind()) {
      case ElementLayout::Kind::InitialNonFixedSize:
        // Factor the non-fixed-size field's alignment into the total alignment.
        totalAlign = IGF.Builder.CreateOr(totalAlign,
                                    elt.getType().getAlignmentMask(IGF, eltTy));
        LLVM_FALLTHROUGH;
      case ElementLayout::Kind::Empty:
      case ElementLayout::Kind::EmptyTailAllocatedCType:
      case ElementLayout::Kind::Fixed:
        // Don't need to dynamically calculate this offset.
        Offsets.push_back(nullptr);
        break;
      
      case ElementLayout::Kind::NonFixed:
        // Start calculating non-fixed offsets from the end of the first fixed
        // field.
        if (!offset) {
          offset = calcInitOffset(IGF, i, layout);
        }
        
        // Round up to alignment to get the offset.
        auto alignMask = elt.getType().getAlignmentMask(IGF, eltTy);
        auto notAlignMask = IGF.Builder.CreateNot(alignMask);
        offset = IGF.Builder.CreateAdd(offset, alignMask);
        offset = IGF.Builder.CreateAnd(offset, notAlignMask);
        
        Offsets.push_back(offset);
        
        // Advance by the field's size to start the next field.
        offset = IGF.Builder.CreateAdd(offset,
                                       elt.getType().getSize(IGF, eltTy));
        totalAlign = IGF.Builder.CreateOr(totalAlign, alignMask);

        break;
      }
    }
    TotalSize = offset;
    TotalAlignMask = totalAlign;
  } else {
    TotalSize = layout.emitSize(IGF.IGM);
    TotalAlignMask = layout.emitAlignMask(IGF.IGM);
  }
}

void irgen::emitDeallocateHeapObject(IRGenFunction &IGF,
                                     llvm::Value *object,
                                     llvm::Value *size,
                                     llvm::Value *alignMask) {
  // FIXME: We should call a fast deallocator for heap objects with
  // known size.
  IGF.Builder.CreateCall(IGF.IGM.getDeallocObjectFn(),
                         {object, size, alignMask});
}

void emitDeallocateUninitializedHeapObject(IRGenFunction &IGF,
                                           llvm::Value *object,
                                           llvm::Value *size,
                                           llvm::Value *alignMask) {
  IGF.Builder.CreateCall(IGF.IGM.getDeallocUninitializedObjectFn(),
                         {object, size, alignMask});
}

void irgen::emitDeallocateClassInstance(IRGenFunction &IGF,
                                        llvm::Value *object,
                                        llvm::Value *size,
                                        llvm::Value *alignMask) {
  // FIXME: We should call a fast deallocator for heap objects with
  // known size.
  IGF.Builder.CreateCall(IGF.IGM.getDeallocClassInstanceFn(),
                         {object, size, alignMask});
}

void irgen::emitDeallocatePartialClassInstance(IRGenFunction &IGF,
                                               llvm::Value *object,
                                               llvm::Value *metadata,
                                               llvm::Value *size,
                                               llvm::Value *alignMask) {
  // FIXME: We should call a fast deallocator for heap objects with
  // known size.
  IGF.Builder.CreateCall(IGF.IGM.getDeallocPartialClassInstanceFn(),
                         {object, metadata, size, alignMask});
}

/// Create the destructor function for a layout.
/// TODO: give this some reasonable name and possibly linkage.
static llvm::Function *createDtorFn(IRGenModule &IGM,
                                    const HeapLayout &layout) {
  llvm::Function *fn =
    llvm::Function::Create(IGM.DeallocatingDtorTy,
                           llvm::Function::PrivateLinkage,
                           "objectdestroy", &IGM.Module);
  auto attrs = IGM.constructInitialAttributes();
  IGM.addSwiftSelfAttributes(attrs, 0);
  fn->setAttributes(attrs);
  fn->setCallingConv(IGM.SwiftCC);

  IRGenFunction IGF(IGM, fn);
  if (IGM.DebugInfo)
    IGM.DebugInfo->emitArtificialFunction(IGF, fn);

  Address structAddr = layout.emitCastTo(IGF, &*fn->arg_begin());

  // Bind necessary bindings, if we have them.
  if (layout.hasBindings()) {
    // The type metadata bindings should be at a fixed offset, so we can pass
    // None for NonFixedOffsets. If we didn't, we'd have a chicken-egg problem.
    auto bindingsAddr = layout.getElement(layout.getBindingsIndex())
                            .project(IGF, structAddr, None);
    layout.getBindings().restore(IGF, bindingsAddr, MetadataState::Complete);
  }

  // Figure out the non-fixed offsets.
  HeapNonFixedOffsets offsets(IGF, layout);

  // Destroy the fields.
  for (unsigned i : indices(layout.getElements())) {
    auto &field = layout.getElement(i);
    auto fieldTy = layout.getElementTypes()[i];
    if (field.isPOD())
      continue;

    field.getType().destroy(
        IGF, field.project(IGF, structAddr, offsets), fieldTy,
        true /*Called from metadata constructors: must be outlined*/);
  }

  emitDeallocateHeapObject(IGF, &*fn->arg_begin(), offsets.getSize(),
                           offsets.getAlignMask());
  IGF.Builder.CreateRetVoid();

  return fn;
}

/// Create the size function for a layout.
/// TODO: give this some reasonable name and possibly linkage.
llvm::Constant *HeapLayout::createSizeFn(IRGenModule &IGM) const {
  llvm::Function *fn =
    llvm::Function::Create(IGM.DeallocatingDtorTy,
                           llvm::Function::PrivateLinkage,
                           "objectsize", &IGM.Module);
  fn->setAttributes(IGM.constructInitialAttributes());

  IRGenFunction IGF(IGM, fn);
  if (IGM.DebugInfo)
    IGM.DebugInfo->emitArtificialFunction(IGF, fn);

  // Ignore the object pointer; we aren't a dynamically-sized array,
  // so it's pointless.

  llvm::Value *size = emitSize(IGM);
  IGF.Builder.CreateRet(size);

  return fn;
}

static llvm::Constant *buildPrivateMetadata(IRGenModule &IGM,
                                            const HeapLayout &layout,
                                            llvm::Constant *dtorFn,
                                            llvm::Constant *captureDescriptor,
                                            MetadataKind kind) {
  // Build the fields of the private metadata.
  ConstantInitBuilder builder(IGM);
  auto fields = builder.beginStruct(IGM.FullBoxMetadataStructTy);

  fields.addSignedPointer(dtorFn, IGM.getOptions().PointerAuth.HeapDestructors,
                          PointerAuthEntity::Special::HeapDestructor);
  fields.addNullPointer(IGM.WitnessTablePtrTy);
  {
    auto kindStruct = fields.beginStruct(IGM.TypeMetadataStructTy);
    kindStruct.add(getMetadataKind(IGM, kind));
    kindStruct.finishAndAddTo(fields);
  }

  // Figure out the offset to the first element, which is necessary to be able
  // to polymorphically project as a generic box.
  auto elements = layout.getElements();
  Size offset;
  if (!elements.empty()
      && elements[0].getKind() == ElementLayout::Kind::Fixed)
    offset = elements[0].getByteOffset();
  else
    offset = Size(0);
  fields.addInt32(offset.getValue());

  fields.add(captureDescriptor);

  llvm::GlobalVariable *var =
    fields.finishAndCreateGlobal("metadata",
                                 IGM.getPointerAlignment(),
                                 /*constant*/ true,
                                 llvm::GlobalVariable::PrivateLinkage);

  llvm::Constant *indices[] = {
    llvm::ConstantInt::get(IGM.Int32Ty, 0),
    llvm::ConstantInt::get(IGM.Int32Ty, 2)
  };
  return llvm::ConstantExpr::getInBoundsGetElementPtr(
<<<<<<< HEAD
      cast<llvm::PointerType>(var->getType()->getScalarType())
          ->getElementType(),
      var, indices);
=======
      var->getType()->getPointerElementType(), var, indices);
>>>>>>> 19ab0a18
}

llvm::Constant *
HeapLayout::getPrivateMetadata(IRGenModule &IGM,
                               llvm::Constant *captureDescriptor) const {
  if (!privateMetadata)
    privateMetadata = buildPrivateMetadata(IGM, *this, createDtorFn(IGM, *this),
                                           captureDescriptor,
                                           MetadataKind::HeapLocalVariable);
  return privateMetadata;
}

llvm::Value *IRGenFunction::emitUnmanagedAlloc(const HeapLayout &layout,
                                               const llvm::Twine &name,
                                           llvm::Constant *captureDescriptor,
                                           const HeapNonFixedOffsets *offsets) {
  llvm::Value *metadata = layout.getPrivateMetadata(IGM, captureDescriptor);
  llvm::Value *size, *alignMask;
  if (offsets) {
    size = offsets->getSize();
    alignMask = offsets->getAlignMask();
  } else {
    size = layout.emitSize(IGM);
    alignMask = layout.emitAlignMask(IGM);
  }

  return emitAllocObjectCall(metadata, size, alignMask, name);
}

namespace {
class BuiltinNativeObjectTypeInfo
    : public HeapTypeInfo<BuiltinNativeObjectTypeInfo> {
public:
  BuiltinNativeObjectTypeInfo(llvm::PointerType *storage, Size size,
                                 SpareBitVector spareBits, Alignment align)
      : HeapTypeInfo(ReferenceCounting::Native, storage, size, spareBits,
                     align) {}

  /// Builtin.NativeObject uses Swift native reference-counting.
  ReferenceCounting getReferenceCounting() const {
    return ReferenceCounting::Native;
  }
};
} // end anonymous namespace

const LoadableTypeInfo *TypeConverter::convertBuiltinNativeObject() {
  return new BuiltinNativeObjectTypeInfo(
      IGM.RefCountedPtrTy, IGM.getPointerSize(), IGM.getHeapObjectSpareBits(),
      IGM.getPointerAlignment());
}

unsigned IRGenModule::getReferenceStorageExtraInhabitantCount(
                                                ReferenceOwnership ownership,
                                                ReferenceCounting style) const {
  switch (style) {
  case ReferenceCounting::Native:
#define NEVER_LOADABLE_CHECKED_REF_STORAGE(Name, ...) \
    if (ownership == ReferenceOwnership::Name) \
      break;
#include "swift/AST/ReferenceStorage.def"
    if (ObjCInterop)
      break;
    return getHeapObjectExtraInhabitantCount(*this);
  case ReferenceCounting::Block:
  case ReferenceCounting::ObjC:
  case ReferenceCounting::Unknown:
    break;
  case ReferenceCounting::Bridge:
  case ReferenceCounting::Error:
    llvm_unreachable("Unsupported reference-counting style");
  }

  // The default behavior uses pointer semantics, therefore null is the only
  // extra inhabitant allowed.
  return 1;
}

SpareBitVector IRGenModule::getReferenceStorageSpareBits(
                                                ReferenceOwnership ownership,
                                                ReferenceCounting style) const {
  // We have to be conservative (even with native reference-counting) in order
  // to interoperate with code that might be working more generically with the
  // memory/type.
  switch (style) {
  case ReferenceCounting::Native:
#define NEVER_LOADABLE_CHECKED_REF_STORAGE(Name, ...) \
    if (ownership == ReferenceOwnership::Name) \
      break;
#include "swift/AST/ReferenceStorage.def"
    if (ObjCInterop)
      break;
    return getHeapObjectSpareBits();
  case ReferenceCounting::Block:
  case ReferenceCounting::ObjC:
  case ReferenceCounting::Unknown:
    break;
  case ReferenceCounting::Bridge:
  case ReferenceCounting::Error:
    llvm_unreachable("Unsupported reference-counting style");
  }

  // The default behavior uses pointer semantics.
  return SpareBitVector::getConstant(getPointerSize().getValueInBits(), false);
}

APInt IRGenModule::getReferenceStorageExtraInhabitantValue(unsigned bits,
                                                unsigned index,
                                                ReferenceOwnership ownership,
                                                ReferenceCounting style) const {
  // We have to be conservative (even with native reference-counting) in order
  // to interoperate with code that might be working more generically with the
  // memory/type.
  switch (style) {
  case ReferenceCounting::Native:
#define NEVER_LOADABLE_CHECKED_REF_STORAGE(Name, ...) \
    if (ownership == ReferenceOwnership::Name) \
      break;
#include "swift/AST/ReferenceStorage.def"
    if (ObjCInterop)
      break;
    return getHeapObjectFixedExtraInhabitantValue(*this, bits, index, 0);
  case ReferenceCounting::Block:
  case ReferenceCounting::ObjC:
  case ReferenceCounting::Unknown:
    break;
  case ReferenceCounting::Bridge:
  case ReferenceCounting::Error:
    llvm_unreachable("Unsupported reference-counting style");
  }

  // The default behavior allows for only one legal extra inhabitant, therefore
  // this must be the null pattern.
  assert(index == 0);
  return APInt(bits, 0);
}

APInt IRGenModule::getReferenceStorageExtraInhabitantMask(
                                                ReferenceOwnership ownership,
                                                ReferenceCounting style) const {
  switch (style) {
  case ReferenceCounting::Native:
  case ReferenceCounting::Block:
  case ReferenceCounting::ObjC:
  case ReferenceCounting::Unknown:
    break;
  case ReferenceCounting::Bridge:
  case ReferenceCounting::Error:
    llvm_unreachable("Unsupported reference-counting style");
  }
  return APInt::getAllOnesValue(getPointerSize().getValueInBits());
}

llvm::Value *IRGenFunction::getReferenceStorageExtraInhabitantIndex(Address src,
                                                   ReferenceOwnership ownership,
                                                   ReferenceCounting style) {
  switch (style) {
  case ReferenceCounting::Native:
    if (IGM.ObjCInterop)
      break;
    return getHeapObjectExtraInhabitantIndex(*this, src);
  case ReferenceCounting::Block:
  case ReferenceCounting::ObjC:
  case ReferenceCounting::Unknown:
    break;
  case ReferenceCounting::Bridge:
  case ReferenceCounting::Error:
    llvm_unreachable("Unsupported reference-counting style");
  }

  // The default behavior allows for only one legal extra inhabitant, therefore
  // this must be the null pattern.
  auto PtrTy =
#define CHECKED_REF_STORAGE(Name, ...) \
    ownership == ReferenceOwnership::Name ? IGM.Name##ReferencePtrTy :
#include "swift/AST/ReferenceStorage.def"
    nullptr;
  (void)PtrTy;
  assert(src.getAddress()->getType() == PtrTy);
  src = Builder.CreateStructGEP(src, 0, Size(0));
  llvm::Value *ptr = Builder.CreateLoad(src);
  llvm::Value *isNull = Builder.CreateIsNull(ptr);
  llvm::Value *result =
    Builder.CreateSelect(isNull, Builder.getInt32(0),
                         llvm::ConstantInt::getSigned(IGM.Int32Ty, -1));
  return result;
}

void IRGenFunction::storeReferenceStorageExtraInhabitant(llvm::Value *index,
                                                   Address dest,
                                                   ReferenceOwnership ownership,
                                                   ReferenceCounting style) {
  switch (style) {
  case ReferenceCounting::Native:
    if (IGM.ObjCInterop)
      break;
    return storeHeapObjectExtraInhabitant(*this, index, dest);
  case ReferenceCounting::Block:
  case ReferenceCounting::ObjC:
  case ReferenceCounting::Unknown:
    break;
  case ReferenceCounting::Bridge:
  case ReferenceCounting::Error:
    llvm_unreachable("Unsupported reference-counting style");
  }

  // The default behavior allows for only one legal extra inhabitant, therefore
  // this must be the null pattern.
  auto PtrTy =
#define CHECKED_REF_STORAGE(Name, ...) \
    ownership == ReferenceOwnership::Name ? IGM.Name##ReferencePtrTy :
#include "swift/AST/ReferenceStorage.def"
    nullptr;
  (void)PtrTy;
  assert(dest.getAddress()->getType() == PtrTy);
  dest = Builder.CreateStructGEP(dest, 0, Size(0));
  llvm::Value *null = llvm::ConstantPointerNull::get(IGM.RefCountedPtrTy);
  Builder.CreateStore(null, dest);
}

#define SOMETIMES_UNKNOWN(Name) \
  const TypeInfo * \
  TypeConverter::create##Name##StorageType(llvm::Type *valueType, \
                                           ReferenceCounting style, \
                                           bool isOptional) { \
    auto &&spareBits = IGM.getReferenceStorageSpareBits( \
                                             ReferenceOwnership::Name, style); \
    switch (style) { \
    case ReferenceCounting::Native: \
      return new Native##Name##ReferenceTypeInfo(valueType, \
                                   IGM.Name##ReferencePtrTy->getElementType(), \
                                   IGM.getPointerSize(), \
                                   IGM.getPointerAlignment(), \
                                   std::move(spareBits), \
                                   isOptional); \
    case ReferenceCounting::ObjC: \
    case ReferenceCounting::Block: \
    case ReferenceCounting::Unknown: \
      return new Unknown##Name##ReferenceTypeInfo(valueType, \
                                   IGM.Name##ReferencePtrTy->getElementType(), \
                                   IGM.getPointerSize(), \
                                   IGM.getPointerAlignment(), \
                                   std::move(spareBits), \
                                   isOptional); \
    case ReferenceCounting::Bridge: \
    case ReferenceCounting::Error: \
      llvm_unreachable("not supported!"); \
    } \
    llvm_unreachable("bad reference-counting style"); \
  }
#define ALWAYS_NATIVE(Name) \
  const TypeInfo * \
  TypeConverter::create##Name##StorageType(llvm::Type *valueType, \
                                           ReferenceCounting style, \
                                           bool isOptional) { \
    assert(style == ReferenceCounting::Native); \
    auto &&spareBits = IGM.getReferenceStorageSpareBits( \
                                                   ReferenceOwnership::Name, \
                                                   ReferenceCounting::Native); \
    return new Native##Name##ReferenceTypeInfo(valueType, \
                                   IGM.Name##ReferencePtrTy->getElementType(), \
                                   IGM.getPointerSize(), \
                                   IGM.getPointerAlignment(), \
                                   std::move(spareBits), \
                                   isOptional); \
  }

  // Always native versus "sometimes unknown" reference storage type policy:
  SOMETIMES_UNKNOWN(Weak)
  SOMETIMES_UNKNOWN(Unowned)
#undef SOMETIMES_UNKNOWN
#undef ALWAYS_NATIVE

#define CHECKED_REF_STORAGE(Name, ...) \
  static_assert(&TypeConverter::create##Name##StorageType != nullptr, \
    "Missing reference storage type converter helper constructor");
#define UNCHECKED_REF_STORAGE(Name, ...) \
  const TypeInfo * \
  TypeConverter::create##Name##StorageType(llvm::Type *valueType, \
                                           ReferenceCounting style, \
                                           bool isOptional) { \
    (void)style; /* unused */ \
    return new Name##ReferenceTypeInfo(valueType, \
                                       IGM.getHeapObjectSpareBits(), \
                                       IGM.getPointerSize(), \
                                       IGM.getPointerAlignment(), \
                                       isOptional); \
  }
#include "swift/AST/ReferenceStorage.def"

/// Does the given value superficially not require reference-counting?
static bool doesNotRequireRefCounting(llvm::Value *value) {
  // Constants never require reference-counting.
  return isa<llvm::ConstantPointerNull>(value);
}

static llvm::FunctionType *getTypeOfFunction(llvm::Constant *fn) {
  return cast<llvm::FunctionType>(fn->getType()->getPointerElementType());
}

/// Emit a unary call to perform a ref-counting operation.
///
/// \param fn - expected signature 'void (T)' or 'T (T)'
static void emitUnaryRefCountCall(IRGenFunction &IGF,
                                  llvm::Constant *fn,
                                  llvm::Value *value) {
  auto cc = IGF.IGM.DefaultCC;
  auto fun = dyn_cast<llvm::Function>(fn);
  if (fun)
    cc = fun->getCallingConv();

  // Instead of casting the input, we cast the function type.
  // This tends to produce less IR, but might be evil.
  auto origFnType = getTypeOfFunction(fn);
  if (value->getType() != origFnType->getParamType(0)) {
    auto resultTy = origFnType->getReturnType() == IGF.IGM.VoidTy
                        ? IGF.IGM.VoidTy
                        : value->getType();
    llvm::FunctionType *fnType =
      llvm::FunctionType::get(resultTy, value->getType(), false);
    fn = llvm::ConstantExpr::getBitCast(fn, fnType->getPointerTo());
  }
  
  // Emit the call.
  llvm::CallInst *call = IGF.Builder.CreateCall(fn, value);
  if (fun && fun->hasParamAttribute(0, llvm::Attribute::Returned))
    call->addParamAttr(0, llvm::Attribute::Returned);
  call->setCallingConv(cc);
  call->setDoesNotThrow();
}

/// Emit a copy-like call to perform a ref-counting operation.
///
/// \param fn - expected signature 'void (T, T)' or 'T (T, T)'
static void emitCopyLikeCall(IRGenFunction &IGF,
                             llvm::Constant *fn,
                             llvm::Value *dest,
                             llvm::Value *src) {
  assert(dest->getType() == src->getType() &&
         "type mismatch in binary refcounting operation");

  auto cc = IGF.IGM.DefaultCC;
  auto fun = dyn_cast<llvm::Function>(fn);
  if (fun)
    cc = fun->getCallingConv();

  // Instead of casting the inputs, we cast the function type.
  // This tends to produce less IR, but might be evil.
  auto origFnType = getTypeOfFunction(fn);
  if (dest->getType() != origFnType->getParamType(0)) {
    llvm::Type *paramTypes[] = { dest->getType(), dest->getType() };
    auto resultTy = origFnType->getReturnType() == IGF.IGM.VoidTy
                        ? IGF.IGM.VoidTy
                        : dest->getType();
    llvm::FunctionType *fnType =
      llvm::FunctionType::get(resultTy, paramTypes, false);
    fn = llvm::ConstantExpr::getBitCast(fn, fnType->getPointerTo());
  }
  
  // Emit the call.
  llvm::CallInst *call = IGF.Builder.CreateCall(fn, {dest, src});
  if (fun && fun->hasParamAttribute(0, llvm::Attribute::Returned))
    call->addParamAttr(0, llvm::Attribute::Returned);
  call->setCallingConv(cc);
  call->setDoesNotThrow();
}

/// Emit a call to a function with a loadWeak-like signature.
///
/// \param fn - expected signature 'T (Weak*)'
static llvm::Value *emitLoadWeakLikeCall(IRGenFunction &IGF,
                                         llvm::Constant *fn,
                                         llvm::Value *addr,
                                         llvm::Type *resultType) {
  assert((addr->getType() == IGF.IGM.WeakReferencePtrTy ||
          addr->getType() == IGF.IGM.UnownedReferencePtrTy) &&
         "address is not of a weak or unowned reference");

  auto cc = IGF.IGM.DefaultCC;
  if (auto fun = dyn_cast<llvm::Function>(fn))
    cc = fun->getCallingConv();


  // Instead of casting the output, we cast the function type.
  // This tends to produce less IR, but might be evil.
  if (resultType != getTypeOfFunction(fn)->getReturnType()) {
    llvm::Type *paramTypes[] = { addr->getType() };
    llvm::FunctionType *fnType =
      llvm::FunctionType::get(resultType, paramTypes, false);
    fn = llvm::ConstantExpr::getBitCast(fn, fnType->getPointerTo());
  }

  // Emit the call.
  llvm::CallInst *call = IGF.Builder.CreateCall(fn, addr);
  call->setCallingConv(cc);
  call->setDoesNotThrow();

  return call;
}

/// Emit a call to a function with a storeWeak-like signature.
///
/// \param fn - expected signature 'void (Weak*, T)' or 'Weak* (Weak*, T)'
static void emitStoreWeakLikeCall(IRGenFunction &IGF,
                                  llvm::Constant *fn,
                                  llvm::Value *addr,
                                  llvm::Value *value) {
  assert((addr->getType() == IGF.IGM.WeakReferencePtrTy ||
          addr->getType() == IGF.IGM.UnownedReferencePtrTy) &&
         "address is not of a weak or unowned reference");

  auto cc = IGF.IGM.DefaultCC;
  auto fun = dyn_cast<llvm::Function>(fn);
  if (fun)
    cc = fun->getCallingConv();

  // Instead of casting the inputs, we cast the function type.
  // This tends to produce less IR, but might be evil.
  auto origFnType = getTypeOfFunction(fn);
  if (value->getType() != origFnType->getParamType(1)) {
    llvm::Type *paramTypes[] = { addr->getType(), value->getType() };
    auto resultTy = origFnType->getReturnType() == IGF.IGM.VoidTy
                        ? IGF.IGM.VoidTy
                        : addr->getType();
    llvm::FunctionType *fnType =
      llvm::FunctionType::get(resultTy, paramTypes, false);
    fn = llvm::ConstantExpr::getBitCast(fn, fnType->getPointerTo());
  }

  // Emit the call.
  llvm::CallInst *call = IGF.Builder.CreateCall(fn, {addr, value});
  if (fun && fun->hasParamAttribute(0, llvm::Attribute::Returned))
    call->addParamAttr(0, llvm::Attribute::Returned);
  call->setCallingConv(cc);
  call->setDoesNotThrow();
}

/// Emit a call to swift_retain.
void IRGenFunction::emitNativeStrongRetain(llvm::Value *value,
                                           Atomicity atomicity) {
  if (doesNotRequireRefCounting(value))
    return;

  // Make sure the input pointer is the right type.
  if (value->getType() != IGM.RefCountedPtrTy)
    value = Builder.CreateBitCast(value, IGM.RefCountedPtrTy);

  // Emit the call.
  llvm::CallInst *call = Builder.CreateCall(
      (atomicity == Atomicity::Atomic) ? IGM.getNativeStrongRetainFn()
                                       : IGM.getNativeNonAtomicStrongRetainFn(),
      value);
  call->setDoesNotThrow();
  call->addParamAttr(0, llvm::Attribute::Returned);
}

/// Emit a store of a live value to the given retaining variable.
void IRGenFunction::emitNativeStrongAssign(llvm::Value *newValue,
                                           Address address) {
  // Pull the old value out of the address.
  llvm::Value *oldValue = Builder.CreateLoad(address);

  // We assume the new value is already retained.
  Builder.CreateStore(newValue, address);

  // Release the old value.
  emitNativeStrongRelease(oldValue, getDefaultAtomicity());
}

/// Emit an initialize of a live value to the given retaining variable.
void IRGenFunction::emitNativeStrongInit(llvm::Value *newValue,
                                         Address address) {
  // We assume the new value is already retained.
  Builder.CreateStore(newValue, address);
}

/// Emit a release of a live value with the given refcounting implementation.
void IRGenFunction::emitStrongRelease(llvm::Value *value,
                                      ReferenceCounting refcounting,
                                      Atomicity atomicity) {
  switch (refcounting) {
  case ReferenceCounting::Native:
    return emitNativeStrongRelease(value, atomicity);
  case ReferenceCounting::ObjC:
    return emitObjCStrongRelease(value);
  case ReferenceCounting::Block:
    return emitBlockRelease(value);
  case ReferenceCounting::Unknown:
    return emitUnknownStrongRelease(value, atomicity);
  case ReferenceCounting::Bridge:
    return emitBridgeStrongRelease(value, atomicity);
  case ReferenceCounting::Error:
    return emitErrorStrongRelease(value);
  }
}

void IRGenFunction::emitStrongRetain(llvm::Value *value,
                                     ReferenceCounting refcounting,
                                     Atomicity atomicity) {
  switch (refcounting) {
  case ReferenceCounting::Native:
    emitNativeStrongRetain(value, atomicity);
    return;
  case ReferenceCounting::Bridge:
    emitBridgeStrongRetain(value, atomicity);
    return;
  case ReferenceCounting::ObjC:
    emitObjCStrongRetain(value);
    return;
  case ReferenceCounting::Block:
    emitBlockCopyCall(value);
    return;
  case ReferenceCounting::Unknown:
    emitUnknownStrongRetain(value, atomicity);
    return;
  case ReferenceCounting::Error:
    emitErrorStrongRetain(value);
    return;
  }
}

llvm::Type *IRGenModule::getReferenceType(ReferenceCounting refcounting) {
  switch (refcounting) {
  case ReferenceCounting::Native:
    return RefCountedPtrTy;
  case ReferenceCounting::Bridge:
    return BridgeObjectPtrTy;
  case ReferenceCounting::ObjC:
    return ObjCPtrTy;
  case ReferenceCounting::Block:
    return ObjCBlockPtrTy;
  case ReferenceCounting::Unknown:
    return UnknownRefCountedPtrTy;
  case ReferenceCounting::Error:
    return ErrorPtrTy;
  }

  llvm_unreachable("Not a valid ReferenceCounting.");
}

#define DEFINE_BINARY_OPERATION(KIND, RESULT, TYPE1, TYPE2)                    \
RESULT IRGenFunction::emit##KIND(TYPE1 val1, TYPE2 val2,                       \
                                 ReferenceCounting style) {                    \
  switch (style) {                                                             \
  case ReferenceCounting::Native:                                              \
    return emitNative##KIND(val1, val2);                                       \
  case ReferenceCounting::ObjC:                                                \
  case ReferenceCounting::Unknown:                                             \
    return emitUnknown##KIND(val1, val2);                                      \
  case ReferenceCounting::Bridge:                                              \
  case ReferenceCounting::Block:                                               \
  case ReferenceCounting::Error:                                               \
    llvm_unreachable("unsupported reference kind with reference storage");     \
  }                                                                            \
  llvm_unreachable("bad refcounting style");                                   \
}

#define DEFINE_UNARY_OPERATION(KIND, RESULT, TYPE1)                            \
RESULT IRGenFunction::emit##KIND(TYPE1 val1, ReferenceCounting style) {        \
  switch (style) {                                                             \
  case ReferenceCounting::Native:                                              \
    return emitNative##KIND(val1);                                             \
  case ReferenceCounting::ObjC:                                                \
  case ReferenceCounting::Unknown:                                             \
    return emitUnknown##KIND(val1);                                            \
  case ReferenceCounting::Bridge:                                              \
  case ReferenceCounting::Block:                                               \
  case ReferenceCounting::Error:                                               \
    llvm_unreachable("unsupported reference kind with reference storage");     \
  }                                                                            \
  llvm_unreachable("bad refcounting style");                                   \
}

#define NEVER_OR_SOMETIMES_LOADABLE_CHECKED_REF_STORAGE(Name, ...) \
  DEFINE_BINARY_OPERATION(Name##CopyInit, void, Address, Address) \
  DEFINE_BINARY_OPERATION(Name##TakeInit, void, Address, Address) \
  DEFINE_BINARY_OPERATION(Name##CopyAssign, void, Address, Address) \
  DEFINE_BINARY_OPERATION(Name##TakeAssign, void, Address, Address) \
  DEFINE_BINARY_OPERATION(Name##Init, void, llvm::Value *, Address) \
  DEFINE_BINARY_OPERATION(Name##Assign, void, llvm::Value *, Address) \
  DEFINE_BINARY_OPERATION(Name##LoadStrong, llvm::Value *, Address,llvm::Type*)\
  DEFINE_BINARY_OPERATION(Name##TakeStrong, llvm::Value *, Address,llvm::Type*)\
  DEFINE_UNARY_OPERATION(Name##Destroy, void, Address)
#include "swift/AST/ReferenceStorage.def"


#undef DEFINE_UNARY_OPERATION
#undef DEFINE_BINARY_OPERATION

#define SOMETIMES_LOADABLE_CHECKED_REF_STORAGE(Name, name, ...) \
  void IRGenFunction::emit##Name##Retain(llvm::Value *value, \
                                        ReferenceCounting style, \
                                        Atomicity atomicity) { \
    assert(style == ReferenceCounting::Native && \
           "only native references support scalar reference-counting"); \
    emitNative##Name##Retain(value, atomicity); \
  } \
  void IRGenFunction::emit##Name##Release(llvm::Value *value, \
                                         ReferenceCounting style, \
                                         Atomicity atomicity) { \
    assert(style == ReferenceCounting::Native && \
           "only native references support scalar reference-counting"); \
    emitNative##Name##Release(value, atomicity); \
  } \
  void IRGenFunction::emitStrongRetain##Name(llvm::Value *value, \
                                              ReferenceCounting style, \
                                              Atomicity atomicity) { \
    assert(style == ReferenceCounting::Native && \
           "only native references support scalar reference-counting"); \
    emitNativeStrongRetain##Name(value, atomicity); \
  } \
  void IRGenFunction::emitStrongRetainAnd##Name##Release(llvm::Value *value, \
                                                        ReferenceCounting style, \
                                                        Atomicity atomicity) { \
    assert(style == ReferenceCounting::Native && \
           "only native references support scalar reference-counting"); \
    emitNativeStrongRetainAnd##Name##Release(value, atomicity); \
  } \
  void IRGenFunction::emitNative##Name##Init(llvm::Value *value, \
                                            Address dest) { \
    value = Builder.CreateBitCast(value, IGM.RefCountedPtrTy); \
    dest = Builder.CreateStructGEP(dest, 0, Size(0)); \
    Builder.CreateStore(value, dest); \
    emitNative##Name##Retain(value, getDefaultAtomicity()); \
  } \
  void IRGenFunction::emitNative##Name##Assign(llvm::Value *value, \
                                              Address dest) { \
    value = Builder.CreateBitCast(value, IGM.RefCountedPtrTy); \
    dest = Builder.CreateStructGEP(dest, 0, Size(0)); \
    auto oldValue = Builder.CreateLoad(dest); \
    Builder.CreateStore(value, dest); \
    emitNative##Name##Retain(value, getDefaultAtomicity()); \
    emitNative##Name##Release(oldValue, getDefaultAtomicity()); \
  } \
  llvm::Value *IRGenFunction::emitNative##Name##LoadStrong(Address src, \
                                                          llvm::Type *type) { \
    src = Builder.CreateStructGEP(src, 0, Size(0)); \
    llvm::Value *value = Builder.CreateLoad(src); \
    value = Builder.CreateBitCast(value, type); \
    emitNativeStrongRetain##Name(value, getDefaultAtomicity()); \
    return value; \
  } \
  llvm::Value *IRGenFunction::emitNative##Name##TakeStrong(Address src, \
                                                          llvm::Type *type) { \
    src = Builder.CreateStructGEP(src, 0, Size(0)); \
    llvm::Value *value = Builder.CreateLoad(src); \
    value = Builder.CreateBitCast(value, type); \
    emitNativeStrongRetainAnd##Name##Release(value, getDefaultAtomicity()); \
    return value; \
  } \
  void IRGenFunction::emitNative##Name##Destroy(Address ref) { \
    ref = Builder.CreateStructGEP(ref, 0, Size(0)); \
    llvm::Value *value = Builder.CreateLoad(ref); \
    emitNative##Name##Release(value, getDefaultAtomicity()); \
  } \
  void IRGenFunction::emitNative##Name##CopyInit(Address dest, Address src) { \
    src = Builder.CreateStructGEP(src, 0, Size(0)); \
    dest = Builder.CreateStructGEP(dest, 0, Size(0)); \
    llvm::Value *newValue = Builder.CreateLoad(src); \
    Builder.CreateStore(newValue, dest); \
    emitNative##Name##Retain(newValue, getDefaultAtomicity()); \
  } \
  void IRGenFunction::emitNative##Name##TakeInit(Address dest, Address src) { \
    src = Builder.CreateStructGEP(src, 0, Size(0)); \
    dest = Builder.CreateStructGEP(dest, 0, Size(0)); \
    llvm::Value *newValue = Builder.CreateLoad(src); \
    Builder.CreateStore(newValue, dest); \
  } \
  void IRGenFunction::emitNative##Name##CopyAssign(Address dest, Address src) { \
    src = Builder.CreateStructGEP(src, 0, Size(0)); \
    dest = Builder.CreateStructGEP(dest, 0, Size(0)); \
    llvm::Value *newValue = Builder.CreateLoad(src); \
    llvm::Value *oldValue = Builder.CreateLoad(dest); \
    Builder.CreateStore(newValue, dest); \
    emitNative##Name##Retain(newValue, getDefaultAtomicity()); \
    emitNative##Name##Release(oldValue, getDefaultAtomicity()); \
  } \
  void IRGenFunction::emitNative##Name##TakeAssign(Address dest, Address src) { \
    src = Builder.CreateStructGEP(src, 0, Size(0)); \
    dest = Builder.CreateStructGEP(dest, 0, Size(0)); \
    llvm::Value *newValue = Builder.CreateLoad(src); \
    llvm::Value *oldValue = Builder.CreateLoad(dest); \
    Builder.CreateStore(newValue, dest); \
    emitNative##Name##Release(oldValue, getDefaultAtomicity()); \
  }
#include "swift/AST/ReferenceStorage.def"

/// Emit a release of a live value.
void IRGenFunction::emitNativeStrongRelease(llvm::Value *value,
                                            Atomicity atomicity) {
  if (doesNotRequireRefCounting(value))
    return;
  emitUnaryRefCountCall(*this, (atomicity == Atomicity::Atomic)
                                   ? IGM.getNativeStrongReleaseFn()
                                   : IGM.getNativeNonAtomicStrongReleaseFn(),
                        value);
}

void IRGenFunction::emitNativeSetDeallocating(llvm::Value *value) {
  if (doesNotRequireRefCounting(value)) return;
  emitUnaryRefCountCall(*this, IGM.getNativeSetDeallocatingFn(), value);
}

llvm::Constant *IRGenModule::getFixLifetimeFn() {
  if (FixLifetimeFn)
    return FixLifetimeFn;
  
  // Generate a private stub function for the LLVM ARC optimizer to recognize.
  auto fixLifetimeTy = llvm::FunctionType::get(VoidTy, RefCountedPtrTy,
                                               /*isVarArg*/ false);
  auto fixLifetime = llvm::Function::Create(fixLifetimeTy,
                                         llvm::GlobalValue::PrivateLinkage,
                                         "__swift_fixLifetime",
                                         &Module);
  assert(fixLifetime->getName().equals("__swift_fixLifetime")
         && "fixLifetime symbol name got mangled?!");
  // Don't inline the function, so it stays as a signal to the ARC passes.
  // The ARC passes will remove references to the function when they're
  // no longer needed.
  fixLifetime->addAttribute(llvm::AttributeList::FunctionIndex,
                            llvm::Attribute::NoInline);

  // Give the function an empty body.
  auto entry = llvm::BasicBlock::Create(getLLVMContext(), "", fixLifetime);
  llvm::ReturnInst::Create(getLLVMContext(), entry);
  
  FixLifetimeFn = fixLifetime;
  return fixLifetime;
}

llvm::Constant *IRGenModule::getFixedClassInitializationFn() {
  if (FixedClassInitializationFn)
    return *FixedClassInitializationFn;
  
  // If ObjC interop is disabled, we don't need to do fixed class
  // initialization.
  llvm::Constant *fn;
  if (!ObjCInterop) {
    fn = nullptr;
  } else {
    // In new enough ObjC runtimes, objc_opt_self provides a direct fast path
    // to realize a class.
    if (getAvailabilityContext()
         .isContainedIn(Context.getSwift51Availability())) {
      fn = getObjCOptSelfFn();
    }
    // Otherwise, the Swift runtime always provides a `get
    else {
      fn = getGetInitializedObjCClassFn();
    }
  }
  
  FixedClassInitializationFn = fn;
  return fn;
}

/// Fix the lifetime of a live value. This communicates to the LLVM level ARC
/// optimizer not to touch this value.
void IRGenFunction::emitFixLifetime(llvm::Value *value) {
  // If we aren't running the LLVM ARC optimizer, we don't need to emit this.
  if (!IGM.IRGen.Opts.shouldOptimize() ||
      IGM.IRGen.Opts.DisableSwiftSpecificLLVMOptzns)
    return;
  if (doesNotRequireRefCounting(value)) return;
  emitUnaryRefCountCall(*this, IGM.getFixLifetimeFn(), value);
}

void IRGenFunction::emitUnknownStrongRetain(llvm::Value *value,
                                            Atomicity atomicity) {
  if (doesNotRequireRefCounting(value))
    return;
  emitUnaryRefCountCall(*this,
                        (atomicity == Atomicity::Atomic)
                            ? IGM.getUnknownObjectRetainFn()
                            : IGM.getNonAtomicUnknownObjectRetainFn(),
                        value);
}

void IRGenFunction::emitUnknownStrongRelease(llvm::Value *value,
                                             Atomicity atomicity) {
  if (doesNotRequireRefCounting(value))
    return;
  emitUnaryRefCountCall(*this,
                        (atomicity == Atomicity::Atomic)
                            ? IGM.getUnknownObjectReleaseFn()
                            : IGM.getNonAtomicUnknownObjectReleaseFn(),
                        value);
}

void IRGenFunction::emitBridgeStrongRetain(llvm::Value *value,
                                           Atomicity atomicity) {
  emitUnaryRefCountCall(*this,
                        (atomicity == Atomicity::Atomic)
                            ? IGM.getBridgeObjectStrongRetainFn()
                            : IGM.getNonAtomicBridgeObjectStrongRetainFn(),
                        value);
}

void IRGenFunction::emitBridgeStrongRelease(llvm::Value *value,
                                            Atomicity atomicity) {
  emitUnaryRefCountCall(*this,
                        (atomicity == Atomicity::Atomic)
                            ? IGM.getBridgeObjectStrongReleaseFn()
                            : IGM.getNonAtomicBridgeObjectStrongReleaseFn(),
                        value);
}

void IRGenFunction::emitErrorStrongRetain(llvm::Value *value) {
  emitUnaryRefCountCall(*this, IGM.getErrorStrongRetainFn(), value);
}

void IRGenFunction::emitErrorStrongRelease(llvm::Value *value) {
  emitUnaryRefCountCall(*this, IGM.getErrorStrongReleaseFn(), value);
}

llvm::Value *IRGenFunction::emitLoadRefcountedPtr(Address addr,
                                                  ReferenceCounting style) {
  Address src =
    Builder.CreateBitCast(addr, IGM.getReferenceType(style)->getPointerTo());
  return Builder.CreateLoad(src);
}

llvm::Value *IRGenFunction::
emitIsUniqueCall(llvm::Value *value, SourceLoc loc, bool isNonNull) {
  llvm::Constant *fn;
  bool nonObjC = !IGM.getAvailabilityContext().isContainedIn(
      IGM.Context.getObjCIsUniquelyReferencedAvailability());

  if (value->getType() == IGM.RefCountedPtrTy) {
    if (isNonNull)
      fn = IGM.getIsUniquelyReferenced_nonNull_nativeFn();
    else
      fn = IGM.getIsUniquelyReferenced_nativeFn();
  } else if (value->getType() == IGM.UnknownRefCountedPtrTy) {
    if (nonObjC) {
      if (isNonNull)
        fn = IGM.getIsUniquelyReferencedNonObjC_nonNullFn();
      else
        fn = IGM.getIsUniquelyReferencedNonObjCFn();
    } else {
      if (isNonNull)
        fn = IGM.getIsUniquelyReferenced_nonNullFn();
      else
        fn = IGM.getIsUniquelyReferencedFn();
    }
  } else if (value->getType() == IGM.BridgeObjectPtrTy) {
    if (!isNonNull)
      unimplemented(loc, "optional bridge ref");

    if (nonObjC)
      fn = IGM.getIsUniquelyReferencedNonObjC_nonNull_bridgeObjectFn();
    else
      fn = IGM.getIsUniquelyReferenced_nonNull_bridgeObjectFn();
  } else {
    llvm_unreachable("Unexpected LLVM type for a refcounted pointer.");
  }
  llvm::CallInst *call = Builder.CreateCall(fn, value);
  call->setDoesNotThrow();
  return call;
}

llvm::Value *IRGenFunction::emitIsEscapingClosureCall(
    llvm::Value *value, SourceLoc sourceLoc, unsigned verificationType) {
  auto loc = SILLocation::decode(sourceLoc, IGM.Context.SourceMgr);
  auto line = llvm::ConstantInt::get(IGM.Int32Ty, loc.line);
  auto col = llvm::ConstantInt::get(IGM.Int32Ty, loc.column);

  // Only output the filepath in debug mode. It is going to leak into the
  // executable. This is the same behavior as asserts.
  auto filename = IGM.IRGen.Opts.shouldOptimize()
                      ? IGM.getAddrOfGlobalString("")
                      : IGM.getAddrOfGlobalString(loc.filename);
  auto filenameLength =
      llvm::ConstantInt::get(IGM.Int32Ty, loc.filename.size());
  auto type = llvm::ConstantInt::get(IGM.Int32Ty, verificationType);
  llvm::CallInst *call =
      Builder.CreateCall(IGM.getIsEscapingClosureAtFileLocationFn(),
                         {value, filename, filenameLength, line, col, type});
  call->setDoesNotThrow();
  return call;
}

namespace {
/// Basic layout and common operations for box types.
class BoxTypeInfo : public HeapTypeInfo<BoxTypeInfo> {
public:
  BoxTypeInfo(IRGenModule &IGM)
      : HeapTypeInfo(ReferenceCounting::Native, IGM.RefCountedPtrTy,
                     IGM.getPointerSize(), IGM.getHeapObjectSpareBits(),
                     IGM.getPointerAlignment()) {}

  ReferenceCounting getReferenceCounting() const {
    // Boxes are always native-refcounted.
    return ReferenceCounting::Native;
  }

  /// Allocate a box of the given type.
  virtual OwnedAddress
  allocate(IRGenFunction &IGF, SILType boxedType, GenericEnvironment *env,
           const llvm::Twine &name) const = 0;

  /// Deallocate an uninitialized box.
  virtual void
  deallocate(IRGenFunction &IGF, llvm::Value *box, SILType boxedType) const = 0;

  /// Project the address of the contained value from a box.
  virtual Address
  project(IRGenFunction &IGF, llvm::Value *box, SILType boxedType) const = 0;
};

/// Common implementation for empty box type info.
class EmptyBoxTypeInfo final : public BoxTypeInfo {
public:
  EmptyBoxTypeInfo(IRGenModule &IGM) : BoxTypeInfo(IGM) {}

  OwnedAddress
  allocate(IRGenFunction &IGF, SILType boxedType, GenericEnvironment *env,
           const llvm::Twine &name) const override {
    return OwnedAddress(IGF.getTypeInfo(boxedType).getUndefAddress(),
                        IGF.emitAllocEmptyBoxCall());
  }

  void
  deallocate(IRGenFunction &IGF, llvm::Value *box, SILType boxedType)
  const override {
    /* Nothing to do; the box should be nil. */
  }

  Address
  project(IRGenFunction &IGF, llvm::Value *box, SILType boxedType)
  const override {
    return IGF.getTypeInfo(boxedType).getUndefAddress();
  }
};

/// Common implementation for non-fixed box type info.
class NonFixedBoxTypeInfo final : public BoxTypeInfo {
public:
  NonFixedBoxTypeInfo(IRGenModule &IGM) : BoxTypeInfo(IGM) {}

  OwnedAddress
  allocate(IRGenFunction &IGF, SILType boxedType, GenericEnvironment *env,
           const llvm::Twine &name) const override {
    auto &ti = IGF.getTypeInfo(boxedType);
    // Use the runtime to allocate a box of the appropriate size.
    auto metadata = IGF.emitTypeMetadataRefForLayout(boxedType);
    llvm::Value *box, *address;
    IGF.emitAllocBoxCall(metadata, box, address);
    address = IGF.Builder.CreateBitCast(address,
                                        ti.getStorageType()->getPointerTo());
    return {ti.getAddressForPointer(address), box};
  }

  void
  deallocate(IRGenFunction &IGF, llvm::Value *box, SILType boxedType)
  const override {
    auto metadata = IGF.emitTypeMetadataRefForLayout(boxedType);
    IGF.emitDeallocBoxCall(box, metadata);
  }

  Address
  project(IRGenFunction &IGF, llvm::Value *box, SILType boxedType)
  const override {
    auto &ti = IGF.getTypeInfo(boxedType);
    auto metadata = IGF.emitTypeMetadataRefForLayout(boxedType);
    llvm::Value *address = IGF.emitProjectBoxCall(box, metadata);
    address = IGF.Builder.CreateBitCast(address,
                                        ti.getStorageType()->getPointerTo());
    return ti.getAddressForPointer(address);
  }
};

/// Base implementation for fixed-sized boxes.
class FixedBoxTypeInfoBase : public BoxTypeInfo {
  HeapLayout layout;

public:
  FixedBoxTypeInfoBase(IRGenModule &IGM, HeapLayout &&layout)
    : BoxTypeInfo(IGM), layout(std::move(layout))
  {}

  OwnedAddress
  allocate(IRGenFunction &IGF, SILType boxedType, GenericEnvironment *env,
           const llvm::Twine &name)
  const override {
    // Allocate a new object using the layout.
    auto boxedInterfaceType = boxedType;
    if (env) {
      boxedInterfaceType = boxedType.mapTypeOutOfContext();
    }

    auto boxDescriptor = IGF.IGM.getAddrOfBoxDescriptor(
        boxedInterfaceType,
        env ? env->getGenericSignature().getCanonicalSignature()
            : CanGenericSignature());
    llvm::Value *allocation = IGF.emitUnmanagedAlloc(layout, name,
                                                     boxDescriptor);
    Address rawAddr = project(IGF, allocation, boxedType);
    return {rawAddr, allocation};
  }

  void
  deallocate(IRGenFunction &IGF, llvm::Value *box, SILType _)
  const override {
    auto size = layout.emitSize(IGF.IGM);
    auto alignMask = layout.emitAlignMask(IGF.IGM);

    emitDeallocateUninitializedHeapObject(IGF, box, size, alignMask);
  }

  Address
  project(IRGenFunction &IGF, llvm::Value *box, SILType boxedType)
  const override {
    Address rawAddr = layout.emitCastTo(IGF, box);
    rawAddr = layout.getElement(0).project(IGF, rawAddr, None);
    auto &ti = IGF.getTypeInfo(boxedType);
    return IGF.Builder.CreateBitCast(rawAddr,
                                     ti.getStorageType()->getPointerTo());
  }
};

static HeapLayout getHeapLayoutForSingleTypeInfo(IRGenModule &IGM,
                                                 const TypeInfo &ti) {
  return HeapLayout(IGM, LayoutStrategy::Optimal, SILType(), &ti);
}

/// Common implementation for POD boxes of a known stride and alignment.
class PODBoxTypeInfo final : public FixedBoxTypeInfoBase {
public:
  PODBoxTypeInfo(IRGenModule &IGM, Size stride, Alignment alignment)
    : FixedBoxTypeInfoBase(IGM, getHeapLayoutForSingleTypeInfo(IGM,
                             IGM.getOpaqueStorageTypeInfo(stride, alignment))) {
  }
};

/// Common implementation for single-refcounted boxes.
class SingleRefcountedBoxTypeInfo final : public FixedBoxTypeInfoBase {
public:
  SingleRefcountedBoxTypeInfo(IRGenModule &IGM, ReferenceCounting refcounting)
    : FixedBoxTypeInfoBase(IGM, getHeapLayoutForSingleTypeInfo(IGM,
                                   IGM.getReferenceObjectTypeInfo(refcounting)))
  {
  }
};

/// Implementation of a box for a specific type.
class FixedBoxTypeInfo final : public FixedBoxTypeInfoBase {
public:
  FixedBoxTypeInfo(IRGenModule &IGM, SILType T)
    : FixedBoxTypeInfoBase(IGM,
       HeapLayout(IGM, LayoutStrategy::Optimal, T, &IGM.getTypeInfo(T)))
  {}
};

} // end anonymous namespace

const TypeInfo *TypeConverter::convertBoxType(SILBoxType *T) {
  // We can share a type info for all dynamic-sized heap metadata.
  // TODO: Multi-field boxes
  assert(T->getLayout()->getFields().size() == 1
         && "multi-field boxes not implemented yet");
  auto &eltTI = IGM.getTypeInfoForLowered(getSILBoxFieldLoweredType(
      IGM.getMaximalTypeExpansionContext(), T, IGM.getSILModule().Types, 0));
  if (!eltTI.isFixedSize()) {
    if (!NonFixedBoxTI)
      NonFixedBoxTI = new NonFixedBoxTypeInfo(IGM);
    return NonFixedBoxTI;
  }

  // For fixed-sized types, we can emit concrete box metadata.
  auto &fixedTI = cast<FixedTypeInfo>(eltTI);

  // Because we assume in enum's that payloads with a Builtin.NativeReference
  // which is also the type for indirect enum cases have extra inhabitants of
  // pointers we can't have a nil pointer as a representation for an empty box
  // type -- nil conflicts with the extra inhabitants. We return a static
  // singleton empty box object instead.
  if (fixedTI.isKnownEmpty(ResilienceExpansion::Maximal)) {
    if (!EmptyBoxTI)
      EmptyBoxTI = new EmptyBoxTypeInfo(IGM);
    return EmptyBoxTI;
  }

  // We can share box info for all similarly-shaped POD types.
  if (fixedTI.isPOD(ResilienceExpansion::Maximal)) {
    auto stride = fixedTI.getFixedStride();
    auto align = fixedTI.getFixedAlignment();
    auto foundPOD = PODBoxTI.find({stride.getValue(),align.getValue()});
    if (foundPOD == PODBoxTI.end()) {
      auto newPOD = new PODBoxTypeInfo(IGM, stride, align);
      PODBoxTI.insert({{stride.getValue(), align.getValue()}, newPOD});
      return newPOD;
    }

    return foundPOD->second;
  }

  // We can share box info for all single-refcounted types.
  if (fixedTI.isSingleSwiftRetainablePointer(ResilienceExpansion::Maximal)) {
    if (!SwiftRetainablePointerBoxTI)
      SwiftRetainablePointerBoxTI
        = new SingleRefcountedBoxTypeInfo(IGM, ReferenceCounting::Native);
    return SwiftRetainablePointerBoxTI;
  }

  // TODO: Other common shapes? Optional-of-Refcounted would be nice.

  // Produce a tailored box metadata for the type.
  assert(T->getLayout()->getFields().size() == 1
         && "multi-field boxes not implemented yet");
  return new FixedBoxTypeInfo(
      IGM, getSILBoxFieldType(IGM.getMaximalTypeExpansionContext(),
                              T, IGM.getSILModule().Types, 0));
}

OwnedAddress
irgen::emitAllocateBox(IRGenFunction &IGF, CanSILBoxType boxType,
                       GenericEnvironment *env,
                       const llvm::Twine &name) {
  auto &boxTI = IGF.getTypeInfoForLowered(boxType).as<BoxTypeInfo>();
  assert(boxType->getLayout()->getFields().size() == 1
         && "multi-field boxes not implemented yet");
  return boxTI.allocate(
      IGF,
      getSILBoxFieldType(
          IGF.IGM.getMaximalTypeExpansionContext(),
          boxType, IGF.IGM.getSILModule().Types, 0),
      env, name);
}

void irgen::emitDeallocateBox(IRGenFunction &IGF,
                              llvm::Value *box,
                              CanSILBoxType boxType) {
  auto &boxTI = IGF.getTypeInfoForLowered(boxType).as<BoxTypeInfo>();
  assert(boxType->getLayout()->getFields().size() == 1
         && "multi-field boxes not implemented yet");
  return boxTI.deallocate(
      IGF, box,
      getSILBoxFieldType(IGF.IGM.getMaximalTypeExpansionContext(), boxType,
                         IGF.IGM.getSILModule().Types, 0));
}

Address irgen::emitProjectBox(IRGenFunction &IGF,
                              llvm::Value *box,
                              CanSILBoxType boxType) {
  auto &boxTI = IGF.getTypeInfoForLowered(boxType).as<BoxTypeInfo>();
  assert(boxType->getLayout()->getFields().size() == 1
         && "multi-field boxes not implemented yet");
  return boxTI.project(
      IGF, box,
      getSILBoxFieldType(IGF.IGM.getMaximalTypeExpansionContext(), boxType,
                         IGF.IGM.getSILModule().Types, 0));
}

Address irgen::emitAllocateExistentialBoxInBuffer(
    IRGenFunction &IGF, SILType boxedType, Address destBuffer,
    GenericEnvironment *env, const llvm::Twine &name, bool isOutlined) {
  // Get a box for the boxed value.
  auto boxType = SILBoxType::get(boxedType.getASTType());
  auto &boxTI = IGF.getTypeInfoForLowered(boxType).as<BoxTypeInfo>();
  OwnedAddress owned = boxTI.allocate(IGF, boxedType, env, name);
  Explosion box;
  box.add(owned.getOwner());
  boxTI.initialize(IGF, box,
                   Address(IGF.Builder.CreateBitCast(
                               destBuffer.getAddress(),
                               owned.getOwner()->getType()->getPointerTo()),
                           destBuffer.getAlignment()),
                   isOutlined);
  return owned.getAddress();
}

#define DEFINE_VALUE_OP(ID)                                           \
void IRGenFunction::emit##ID(llvm::Value *value, Atomicity atomicity) { \
  if (doesNotRequireRefCounting(value)) return;                       \
  emitUnaryRefCountCall(*this, (atomicity == Atomicity::Atomic)       \
                        ? IGM.get##ID##Fn() : IGM.getNonAtomic##ID##Fn(), \
                        value);                                       \
}
#define DEFINE_ADDR_OP(ID)                                            \
void IRGenFunction::emit##ID(Address addr) {                          \
  emitUnaryRefCountCall(*this, IGM.get##ID##Fn(), addr.getAddress()); \
}
#define DEFINE_COPY_OP(ID)                                            \
void IRGenFunction::emit##ID(Address dest, Address src) {             \
  emitCopyLikeCall(*this, IGM.get##ID##Fn(), dest.getAddress(),       \
                   src.getAddress());                                 \
}
#define DEFINE_LOAD_WEAK_OP(ID)                                       \
llvm::Value *IRGenFunction::emit##ID(Address src, llvm::Type *type) { \
  return emitLoadWeakLikeCall(*this, IGM.get##ID##Fn(),               \
                              src.getAddress(), type);                \
}
#define DEFINE_STORE_WEAK_OP(ID)                                      \
void IRGenFunction::emit##ID(llvm::Value *value, Address src) {       \
  emitStoreWeakLikeCall(*this, IGM.get##ID##Fn(),                     \
                        src.getAddress(), value);                     \
}

#define NEVER_OR_SOMETIMES_LOADABLE_CHECKED_REF_STORAGE_HELPER(Name, Nativeness) \
  DEFINE_LOAD_WEAK_OP(Nativeness##Name##LoadStrong) \
  DEFINE_LOAD_WEAK_OP(Nativeness##Name##TakeStrong) \
  DEFINE_STORE_WEAK_OP(Nativeness##Name##Init) \
  DEFINE_STORE_WEAK_OP(Nativeness##Name##Assign) \
  DEFINE_ADDR_OP(Nativeness##Name##Destroy) \
  DEFINE_COPY_OP(Nativeness##Name##CopyInit) \
  DEFINE_COPY_OP(Nativeness##Name##CopyAssign) \
  DEFINE_COPY_OP(Nativeness##Name##TakeInit) \
  DEFINE_COPY_OP(Nativeness##Name##TakeAssign)
#define NEVER_LOADABLE_CHECKED_REF_STORAGE(Name, ...) \
  NEVER_OR_SOMETIMES_LOADABLE_CHECKED_REF_STORAGE_HELPER(Name, Unknown) \
  NEVER_OR_SOMETIMES_LOADABLE_CHECKED_REF_STORAGE_HELPER(Name, Native)
#define ALWAYS_LOADABLE_CHECKED_REF_STORAGE(Name, ...) \
  DEFINE_VALUE_OP(NativeStrongRetain##Name) \
  DEFINE_VALUE_OP(NativeStrongRetainAnd##Name##Release) \
  DEFINE_VALUE_OP(Native##Name##Release) \
  DEFINE_VALUE_OP(Native##Name##Retain)
#define SOMETIMES_LOADABLE_CHECKED_REF_STORAGE(Name, ...) \
  NEVER_OR_SOMETIMES_LOADABLE_CHECKED_REF_STORAGE_HELPER(Name, Unknown) \
  ALWAYS_LOADABLE_CHECKED_REF_STORAGE(Name, "...")
#include "swift/AST/ReferenceStorage.def"
#undef DEFINE_VALUE_OP
#undef DEFINE_ADDR_OP
#undef DEFINE_COPY_OP
#undef DEFINE_LOAD_WEAK_OP
#undef DEFINE_STORE_WEAK_OP
#undef NEVER_OR_SOMETIMES_LOADABLE_CHECKED_REF_STORAGE_HELPER

llvm::Value *IRGenFunction::getDynamicSelfMetadata() {
  assert(SelfValue && "no local self metadata");

  // If we already have a metatype, just return it.
  if (SelfKind == SwiftMetatype)
    return SelfValue;

  // We need to materialize a metatype. Emit the code for that once at the
  // top of the function and cache the result.

  // This is a slight optimization in the case of repeated access, but also
  // needed for correctness; when an @objc convenience initializer replaces
  // the 'self' value, we don't keep track of what the new 'self' value is
  // in IRGen, so we can't just grab the first function argument and assume
  // it's a valid 'self' at the point where DynamicSelfType metadata is needed.

  // Note that if DynamicSelfType was modeled properly as an opened archetype,
  // none of this would be an issue since it would be always be associated
  // with the correct value.

  llvm::IRBuilderBase::InsertPointGuard guard(Builder);
  auto insertPt = isa<llvm::Instruction>(SelfValue)
                      ? std::next(llvm::BasicBlock::iterator(
                            cast<llvm::Instruction>(SelfValue)))
                      : CurFn->getEntryBlock().begin();
  Builder.SetInsertPoint(&CurFn->getEntryBlock(), insertPt);

  switch (SelfKind) {
  case SwiftMetatype:
    llvm_unreachable("Already handled");
  case ObjCMetatype:
    SelfValue = emitObjCMetadataRefForMetadata(*this, SelfValue);
    SelfKind = SwiftMetatype;
    break;
  case ObjectReference:
    SelfValue = emitDynamicTypeOfHeapObject(*this, SelfValue,
                                MetatypeRepresentation::Thick,
                                SILType::getPrimitiveObjectType(SelfType),
                                /*allow artificial*/ false);
    SelfKind = SwiftMetatype;
    break;
  }

  return SelfValue;
}

/// Given a non-tagged object pointer, load a pointer to its class object.
llvm::Value *irgen::emitLoadOfObjCHeapMetadataRef(IRGenFunction &IGF,
                                                  llvm::Value *object) {
  if (IGF.IGM.TargetInfo.hasISAMasking()) {
    object = IGF.Builder.CreateBitCast(object,
                                       IGF.IGM.IntPtrTy->getPointerTo());
    llvm::Value *metadata =
      IGF.Builder.CreateLoad(Address(object, IGF.IGM.getPointerAlignment()));
    llvm::Value *mask = IGF.Builder.CreateLoad(IGF.IGM.getAddrOfObjCISAMask());
    metadata = IGF.Builder.CreateAnd(metadata, mask);
    metadata = IGF.Builder.CreateIntToPtr(metadata, IGF.IGM.TypeMetadataPtrTy);
    return metadata;
  } else if (IGF.IGM.TargetInfo.hasOpaqueISAs()) {
    return emitHeapMetadataRefForUnknownHeapObject(IGF, object);
  } else {
    object = IGF.Builder.CreateBitCast(object,
                                  IGF.IGM.TypeMetadataPtrTy->getPointerTo());
    llvm::Value *metadata =
      IGF.Builder.CreateLoad(Address(object, IGF.IGM.getPointerAlignment()));
    return metadata;
  }
}

/// Given a pointer to a heap object (i.e. definitely not a tagged
/// pointer), load its heap metadata pointer.
static llvm::Value *emitLoadOfHeapMetadataRef(IRGenFunction &IGF,
                                              llvm::Value *object,
                                              IsaEncoding isaEncoding,
                                              bool suppressCast) {
  switch (isaEncoding) {
  case IsaEncoding::Pointer: {
    // Drill into the object pointer.  Rather than bitcasting, we make
    // an effort to do something that should explode if we get something
    // mistyped.
    llvm::StructType *structTy =
      cast<llvm::StructType>(
        cast<llvm::PointerType>(object->getType())->getElementType());

    llvm::Value *slot;

    // We need a bitcast if we're dealing with an opaque class.
    if (structTy->isOpaque()) {
      auto metadataPtrPtrTy = IGF.IGM.TypeMetadataPtrTy->getPointerTo();
      slot = IGF.Builder.CreateBitCast(object, metadataPtrPtrTy);

    // Otherwise, make a GEP.
    } else {
      auto zero = llvm::ConstantInt::get(IGF.IGM.Int32Ty, 0);

      SmallVector<llvm::Value*, 4> indexes;
      indexes.push_back(zero);
      do {
        indexes.push_back(zero);

        // Keep drilling down to the first element type.
        auto eltTy = structTy->getElementType(0);
        assert(isa<llvm::StructType>(eltTy) || eltTy == IGF.IGM.TypeMetadataPtrTy);
        structTy = dyn_cast<llvm::StructType>(eltTy);
      } while (structTy != nullptr);

      slot = IGF.Builder.CreateInBoundsGEP(
          object->getType()->getScalarType()->getPointerElementType(), object,
          indexes);

      if (!suppressCast) {
        slot = IGF.Builder.CreateBitCast(slot,
                                    IGF.IGM.TypeMetadataPtrTy->getPointerTo());
      }
    }

    auto metadata = IGF.Builder.CreateLoad(Address(slot,
                                               IGF.IGM.getPointerAlignment()));
    if (IGF.IGM.EnableValueNames && object->hasName())
      metadata->setName(llvm::Twine(object->getName()) + ".metadata");
    return metadata;
  }
      
  case IsaEncoding::ObjC: {
    // Feed the object pointer to object_getClass.
    llvm::Value *objcClass = emitLoadOfObjCHeapMetadataRef(IGF, object);
    objcClass = IGF.Builder.CreateBitCast(objcClass, IGF.IGM.TypeMetadataPtrTy);
    return objcClass;
  }
  }

  llvm_unreachable("Not a valid IsaEncoding.");
}

/// Given an object of class type, produce the heap metadata reference
/// as an %objc_class*.
llvm::Value *irgen::emitHeapMetadataRefForHeapObject(IRGenFunction &IGF,
                                                     llvm::Value *object,
                                                     CanType objectType,
                                                     bool suppressCast) {
  ClassDecl *theClass = objectType.getClassOrBoundGenericClass();
  if (theClass && isKnownNotTaggedPointer(IGF.IGM, theClass))
    return emitLoadOfHeapMetadataRef(IGF, object,
                                     getIsaEncodingForType(IGF.IGM, objectType),
                                     suppressCast);

  // OK, ask the runtime for the class pointer of this potentially-ObjC object.
  return emitHeapMetadataRefForUnknownHeapObject(IGF, object);
}

llvm::Value *irgen::emitHeapMetadataRefForHeapObject(IRGenFunction &IGF,
                                                     llvm::Value *object,
                                                     SILType objectType,
                                                     bool suppressCast) {
  return emitHeapMetadataRefForHeapObject(IGF, object,
                                          objectType.getASTType(),
                                          suppressCast);
}

/// Given an opaque class instance pointer, produce the type metadata reference
/// as a %type*.
///
/// You should only use this if you have an untyped object pointer with absolutely no type information.
/// Generally, it's better to use \c emitDynamicTypeOfHeapObject, which will
/// use the most efficient possible access pattern to get the dynamic type based on
/// the static type information.
static llvm::Value *emitDynamicTypeOfOpaqueHeapObject(IRGenFunction &IGF,
                                                  llvm::Value *object,
                                                  MetatypeRepresentation repr) {
  if (!IGF.IGM.ObjCInterop) {
    // Without objc interop, getting the dynamic type of an object is always
    // just a load of the isa pointer.

    assert(repr == MetatypeRepresentation::Thick
           && "objc metatypes should not occur without objc interop, "
              "and thin metadata should not be requested here");
    return emitLoadOfHeapMetadataRef(IGF, object, IsaEncoding::Pointer,
                                     /*suppressCast*/ false);
  }
  
  object = IGF.Builder.CreateBitCast(object, IGF.IGM.ObjCPtrTy);
  llvm::CallInst *metadata;
  
  switch (repr) {
  case MetatypeRepresentation::ObjC:
    metadata = IGF.Builder.CreateCall(IGF.IGM.getGetObjCClassFromObjectFn(),
                                      object,
                                      object->getName() + ".Type");
    break;
  case MetatypeRepresentation::Thick:
    metadata = IGF.Builder.CreateCall(IGF.IGM.getGetObjectTypeFn(),
                                      object,
                                      object->getName() + ".Type");
    break;
  case MetatypeRepresentation::Thin:
    llvm_unreachable("class metadata can't be thin");
  }
  
  metadata->setDoesNotThrow();
  metadata->setOnlyReadsMemory();
  return metadata;
}

llvm::Value *irgen::
emitHeapMetadataRefForUnknownHeapObject(IRGenFunction &IGF,
                                        llvm::Value *object) {
  object = IGF.Builder.CreateBitCast(object, IGF.IGM.ObjCPtrTy);
  auto metadata = IGF.Builder.CreateCall(IGF.IGM.getGetObjectClassFn(),
                                         object,
                                         object->getName() + ".Type");
  metadata->setCallingConv(llvm::CallingConv::C);
  metadata->setDoesNotThrow();
  metadata->addAttribute(llvm::AttributeList::FunctionIndex,
                         llvm::Attribute::ReadOnly);
  return metadata;
}

/// Given an object of class type, produce the type metadata reference
/// as a %type*.
llvm::Value *irgen::emitDynamicTypeOfHeapObject(IRGenFunction &IGF,
                                                llvm::Value *object,
                                                MetatypeRepresentation repr,
                                                SILType objectType,
                                                bool allowArtificialSubclasses){
  switch (auto isaEncoding =
            getIsaEncodingForType(IGF.IGM, objectType.getASTType())) {
  case IsaEncoding::Pointer:
    // Directly load the isa pointer from a pure Swift class.
    return emitLoadOfHeapMetadataRef(IGF, object, isaEncoding,
                                     /*suppressCast*/ false);
  case IsaEncoding::ObjC:
    // A class defined in Swift that inherits from an Objective-C class may
    // end up dynamically subclassed by ObjC runtime hackery. The artificial
    // subclass isn't a formal Swift type, so isn't appropriate as the result
    // of `type(of:)`, but is still a physical subtype of the real class object,
    // so can be used for some purposes like satisfying type parameters in
    // generic signatures.
    if (allowArtificialSubclasses
        && hasKnownSwiftMetadata(IGF.IGM, objectType.getASTType()))
      return emitLoadOfHeapMetadataRef(IGF, object, isaEncoding,
                                       /*suppressCast*/ false);
   
    // Ask the Swift runtime to find the dynamic type. This will look through
    // dynamic subclasses of Swift classes, and use the -class message for
    // ObjC classes.
    return emitDynamicTypeOfOpaqueHeapObject(IGF, object, repr);
  }
  llvm_unreachable("unhandled ISA encoding");
}

/// What isa encoding mechanism does a type have?
IsaEncoding irgen::getIsaEncodingForType(IRGenModule &IGM,
                                         CanType type) {
  if (!IGM.ObjCInterop) return IsaEncoding::Pointer;

  // This needs to be kept up-to-date with hasKnownSwiftMetadata.

  if (auto theClass = type->getClassOrBoundGenericClass()) {
    // We can access the isas of pure Swift classes directly.
    if (!theClass->checkAncestry(AncestryFlags::ClangImported))
      return IsaEncoding::Pointer;
    // For ObjC or mixed classes, we need to use object_getClass.
    return IsaEncoding::ObjC;
  }
  
  // Existentials use the encoding of the enclosed dynamic type.
  if (type->isAnyExistentialType()) {
    return getIsaEncodingForType(IGM, OpenedArchetypeType::getAny(type));
  }

  if (auto archetype = dyn_cast<ArchetypeType>(type)) {
    // If we have a concrete superclass constraint, just recurse.
    if (auto superclass = archetype->getSuperclass()) {
      return getIsaEncodingForType(IGM, superclass->getCanonicalType());
    }

    // Otherwise, we must just have a class constraint.  Use the
    // conservative answer.
    return IsaEncoding::ObjC;
  }

  // Non-class heap objects should be pure Swift, so we can access their isas
  // directly.
  return IsaEncoding::Pointer;
}<|MERGE_RESOLUTION|>--- conflicted
+++ resolved
@@ -518,13 +518,7 @@
     llvm::ConstantInt::get(IGM.Int32Ty, 2)
   };
   return llvm::ConstantExpr::getInBoundsGetElementPtr(
-<<<<<<< HEAD
-      cast<llvm::PointerType>(var->getType()->getScalarType())
-          ->getElementType(),
-      var, indices);
-=======
       var->getType()->getPointerElementType(), var, indices);
->>>>>>> 19ab0a18
 }
 
 llvm::Constant *
